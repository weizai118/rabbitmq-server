--- conflicted
+++ resolved
@@ -151,7 +151,7 @@
                      routing_key    :: routing_key(),
                      content        :: content(),
                      guid           :: guid(),
-                     is_persistent  :: bool()}).
+                     is_persistent  :: boolean()}).
 -type(message() :: basic_message()).
 -type(delivery() ::
       #delivery{mandatory :: boolean(),
@@ -159,12 +159,6 @@
                 txn       :: maybe(txn()),
                 sender    :: pid(),
                 message   :: message()}).
-<<<<<<< HEAD
-=======
-%% this really should be an abstract type
--type(msg_id() :: non_neg_integer()).
--type(msg() :: {queue_name(), pid(), msg_id(), boolean(), message()}).
->>>>>>> 0271621a
 -type(listener() ::
       #listener{node     :: erlang_node(),
                 protocol :: atom(),
