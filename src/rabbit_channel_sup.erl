--- conflicted
+++ resolved
@@ -31,18 +31,13 @@
 -export_type([start_link_args/0]).
 
 -type(start_link_args() ::
-        {'tcp', rabbit_types:protocol(), rabbit_net:socket(),
-         rabbit_channel:channel_number(), non_neg_integer(), pid(),
-<<<<<<< HEAD
-         rabbit_types:user(), rabbit_types:vhost(), pid()} |
-        {'direct', rabbit_types:protocol(), rabbit_channel:channel_number(),
-         pid(), rabbit_types:user(), rabbit_types:vhost(), pid()}).
-=======
-         rabbit_types:user(), rabbit_types:vhost(), rabbit_framing:amqp_table(),
+        {'tcp', rabbit_net:socket(), rabbit_channel:channel_number(),
+         non_neg_integer(), pid(), rabbit_types:protocol(), rabbit_types:user(),
+         rabbit_types:vhost(), rabbit_framing:amqp_table(),
          pid()} |
-        {'direct', rabbit_channel:channel_number(), pid(), rabbit_types:user(),
-         rabbit_types:vhost(), rabbit_framing:amqp_table(), pid()}).
->>>>>>> 62b7f0ba
+        {'direct', rabbit_channel:channel_number(), pid(),
+         rabbit_types:protocol(), rabbit_types:user(), rabbit_types:vhost(),
+         rabbit_framing:amqp_table(), pid()}).
 
 -spec(start_link/1 :: (start_link_args()) -> {'ok', pid(), {pid(), any()}}).
 
@@ -50,7 +45,7 @@
 
 %%----------------------------------------------------------------------------
 
-start_link({tcp, Protocol, Sock, Channel, FrameMax, ReaderPid, User, VHost,
+start_link({tcp, Sock, Channel, FrameMax, ReaderPid, Protocol, User, VHost,
             Capabilities, Collector}) ->
     {ok, SupPid} = supervisor2:start_link(?MODULE, []),
     {ok, WriterPid} =
@@ -63,34 +58,21 @@
         supervisor2:start_child(
           SupPid,
           {channel, {rabbit_channel, start_link,
-<<<<<<< HEAD
-                     [Protocol, Channel, ReaderPid, WriterPid, User, VHost,
-=======
-                     [Channel, ReaderPid, WriterPid, User, VHost, Capabilities,
->>>>>>> 62b7f0ba
-                      Collector, start_limiter_fun(SupPid)]},
+                     [Channel, ReaderPid, WriterPid, Protocol, User, VHost,
+                      Capabilities, Collector, start_limiter_fun(SupPid)]},
            intrinsic, ?MAX_WAIT, worker, [rabbit_channel]}),
     {ok, AState} = rabbit_command_assembler:init(Protocol),
     {ok, SupPid, {ChannelPid, AState}};
-<<<<<<< HEAD
-start_link({direct, Protocol, Channel, ClientChannelPid, User, VHost,
-=======
-start_link({direct, Channel, ClientChannelPid, User, VHost, Capabilities,
->>>>>>> 62b7f0ba
-            Collector}) ->
+start_link({direct, Channel, ClientChannelPid, Protocol, User, VHost,
+            Capabilities, Collector}) ->
     {ok, SupPid} = supervisor2:start_link(?MODULE, []),
     {ok, ChannelPid} =
         supervisor2:start_child(
             SupPid,
             {channel, {rabbit_channel, start_link,
-<<<<<<< HEAD
-                       [Protocol, Channel, ClientChannelPid, ClientChannelPid,
-                        User, VHost, Collector, start_limiter_fun(SupPid)]},
-=======
-                       [Channel, ClientChannelPid, ClientChannelPid, User,
-                        VHost, Capabilities, Collector,
+                       [Channel, ClientChannelPid, ClientChannelPid, Protocol,
+                        User, VHost, Capabilities, Collector,
                         start_limiter_fun(SupPid)]},
->>>>>>> 62b7f0ba
              intrinsic, ?MAX_WAIT, worker, [rabbit_channel]}),
     {ok, SupPid, {ChannelPid, none}}.
 
