%%   The contents of this file are subject to the Mozilla Public License
%%   Version 1.1 (the "License"); you may not use this file except in
%%   compliance with the License. You may obtain a copy of the License at
%%   http://www.mozilla.org/MPL/
%%
%%   Software distributed under the License is distributed on an "AS IS"
%%   basis, WITHOUT WARRANTY OF ANY KIND, either express or implied. See the
%%   License for the specific language governing rights and limitations
%%   under the License.
%%
%%   The Original Code is RabbitMQ.
%%
%%   The Initial Developers of the Original Code are LShift Ltd,
%%   Cohesive Financial Technologies LLC, and Rabbit Technologies Ltd.
%%
%%   Portions created before 22-Nov-2008 00:00:00 GMT by LShift Ltd,
%%   Cohesive Financial Technologies LLC, or Rabbit Technologies Ltd
%%   are Copyright (C) 2007-2008 LShift Ltd, Cohesive Financial
%%   Technologies LLC, and Rabbit Technologies Ltd.
%%
%%   Portions created by LShift Ltd are Copyright (C) 2007-2010 LShift
%%   Ltd. Portions created by Cohesive Financial Technologies LLC are
%%   Copyright (C) 2007-2010 Cohesive Financial Technologies
%%   LLC. Portions created by Rabbit Technologies Ltd are Copyright
%%   (C) 2007-2010 Rabbit Technologies Ltd.
%%
%%   All Rights Reserved.
%%
%%   Contributor(s): ______________________________________.
%%

-module(rabbit_reader).
-include("rabbit_framing.hrl").
-include("rabbit.hrl").

-export([start_link/0, info_keys/0, info/1, info/2, shutdown/2]).

-export([system_continue/3, system_terminate/4, system_code_change/4]).

-export([init/1, mainloop/2]).

-export([server_properties/0]).

-export([analyze_frame/3]).

-import(gen_tcp).
-import(fprof).
-import(inet).
-import(prim_inet).

-define(HANDSHAKE_TIMEOUT, 10).
-define(NORMAL_TIMEOUT, 3).
-define(CLOSING_TIMEOUT, 1).
-define(CHANNEL_TERMINATION_TIMEOUT, 3).
-define(SILENT_CLOSE_DELAY, 3).
-define(FRAME_MAX, 131072). %% set to zero once QPid fix their negotiation

%---------------------------------------------------------------------------

-record(v1, {parent, sock, connection, callback, recv_ref, connection_state,
             queue_collector}).

-define(INFO_KEYS,
        [pid, address, port, peer_address, peer_port,
         recv_oct, recv_cnt, send_oct, send_cnt, send_pend, state, channels,
         protocol, user, vhost, timeout, frame_max, client_properties]).

%% connection lifecycle
%%
%% all state transitions and terminations are marked with *...*
%%
%% The lifecycle begins with: start handshake_timeout timer, *pre-init*
%%
%% all states, unless specified otherwise:
%%   socket error -> *exit*
%%   socket close -> *throw*
%%   writer send failure -> *throw*
%%   forced termination -> *exit*
%%   handshake_timeout -> *throw*
%% pre-init:
%%   receive protocol header -> send connection.start, *starting*
%% starting:
%%   receive connection.start_ok -> send connection.tune, *tuning*
%% tuning:
%%   receive connection.tune_ok -> start heartbeats, *opening*
%% opening:
%%   receive connection.open -> send connection.open_ok, *running*
%% running:
%%   receive connection.close ->
%%     tell channels to terminate gracefully
%%     if no channels then send connection.close_ok, start
%%        terminate_connection timer, *closed*
%%     else *closing*
%%   forced termination
%%   -> wait for channels to terminate forcefully, start
%%      terminate_connection timer, send close, *exit*
%%   channel exit with hard error
%%   -> log error, wait for channels to terminate forcefully, start
%%      terminate_connection timer, send close, *closed*
%%   channel exit with soft error
%%   -> log error, mark channel as closing, *running*
%%   handshake_timeout -> ignore, *running*
%%   heartbeat timeout -> *throw*
%% closing:
%%   socket close -> *terminate*
%%   receive connection.close -> send connection.close_ok,
%%     *closing*
%%   receive frame -> ignore, *closing*
%%   handshake_timeout -> ignore, *closing*
%%   heartbeat timeout -> *throw*
%%   channel exit with hard error
%%   -> log error, wait for channels to terminate forcefully, start
%%      terminate_connection timer, send close, *closed*
%%   channel exit with soft error
%%   -> log error, mark channel as closing
%%      if last channel to exit then send connection.close_ok,
%%         start terminate_connection timer, *closed*
%%      else *closing*
%%   channel exits normally
%%   -> if last channel to exit then send connection.close_ok,
%%      start terminate_connection timer, *closed*
%% closed:
%%   socket close -> *terminate*
%%   receive connection.close -> send connection.close_ok,
%%     *closed*
%%   receive connection.close_ok -> self() ! terminate_connection,
%%     *closed*
%%   receive frame -> ignore, *closed*
%%   terminate_connection timeout -> *terminate*
%%   handshake_timeout -> ignore, *closed*
%%   heartbeat timeout -> *throw*
%%   channel exit -> log error, *closed*
%%
%%
%% TODO: refactor the code so that the above is obvious

%%----------------------------------------------------------------------------

-ifdef(use_specs).

-spec(info_keys/0 :: () -> [rabbit_types:info_key()]).
-spec(info/1 :: (pid()) -> [rabbit_types:info()]).
-spec(info/2 :: (pid(), [rabbit_types:info_key()]) -> [rabbit_types:info()]).
-spec(shutdown/2 :: (pid(), string()) -> 'ok').
-spec(server_properties/0 :: () -> rabbit_framing:amqp_table()).

%% These specs only exists to add no_return() to keep dialyzer happy
-spec(init/1 :: (pid()) -> no_return()).
-spec(start_connection/4 ::
        (pid(), any(), rabbit_networking:socket(),
         fun ((rabbit_networking:socket()) ->
                     rabbit_types:ok_or_error2(
                       rabbit_networking:socket(), any()))) -> no_return()).

-endif.

%%--------------------------------------------------------------------------

start_link() ->
    {ok, proc_lib:spawn_link(?MODULE, init, [self()])}.

shutdown(Pid, Explanation) ->
    gen_server:call(Pid, {shutdown, Explanation}, infinity).

init(Parent) ->
    Deb = sys:debug_options([]),
    receive
        {go, Sock, SockTransform} ->
            start_connection(Parent, Deb, Sock, SockTransform)
    end.

system_continue(_Parent, Deb, State) ->
    ?MODULE:mainloop(Deb, State).

system_terminate(Reason, _Parent, _Deb, _State) ->
    exit(Reason).

system_code_change(Misc, _Module, _OldVsn, _Extra) ->
    {ok, Misc}.

info_keys() -> ?INFO_KEYS.

info(Pid) ->
    gen_server:call(Pid, info, infinity).

info(Pid, Items) ->
    case gen_server:call(Pid, {info, Items}, infinity) of
        {ok, Res}      -> Res;
        {error, Error} -> throw(Error)
    end.

setup_profiling() ->
    Value = rabbit_misc:get_config(profiling_enabled, false),
    case Value of
        once ->
            rabbit_log:info("Enabling profiling for this connection, "
                            "and disabling for subsequent.~n"),
            rabbit_misc:set_config(profiling_enabled, false),
            fprof:trace(start);
        true ->
            rabbit_log:info("Enabling profiling for this connection.~n"),
            fprof:trace(start);
        false ->
            ok
    end,
    Value.

teardown_profiling(Value) ->
    case Value of
        false ->
            ok;
        _ ->
            rabbit_log:info("Completing profiling for this connection.~n"),
            fprof:trace(stop),
            fprof:profile(),
            fprof:analyse([{dest, []}, {cols, 100}])
    end.

server_properties() ->
    {ok, Product} = application:get_key(rabbit, id),
    {ok, Version} = application:get_key(rabbit, vsn),
    [{list_to_binary(K), longstr, list_to_binary(V)} ||
        {K, V} <- [{"product",     Product},
                   {"version",     Version},
                   {"platform",    "Erlang/OTP"},
                   {"copyright",   ?COPYRIGHT_MESSAGE},
                   {"information", ?INFORMATION_MESSAGE}]].

inet_op(F) -> rabbit_misc:throw_on_error(inet_error, F).

socket_op(Sock, Fun) ->
    case Fun(Sock) of
        {ok, Res}       -> Res;
        {error, Reason} -> rabbit_log:error("error on TCP connection ~p:~p~n",
                                            [self(), Reason]),
                           rabbit_log:info("closing TCP connection ~p~n",
                                           [self()]),
                           exit(shutdown)
    end.

start_connection(Parent, Deb, Sock, SockTransform) ->
    process_flag(trap_exit, true),
    {PeerAddress, PeerPort} = socket_op(Sock, fun rabbit_net:peername/1),
    PeerAddressS = inet_parse:ntoa(PeerAddress),
    rabbit_log:info("starting TCP connection ~p from ~s:~p~n",
                    [self(), PeerAddressS, PeerPort]),
    ClientSock = socket_op(Sock, SockTransform),
    erlang:send_after(?HANDSHAKE_TIMEOUT * 1000, self(),
                      handshake_timeout),
    ProfilingValue = setup_profiling(),
    [Collector] =
        [Pid || {collector, Pid, worker, [rabbit_queue_collector]}
                    <- supervisor:which_children(Parent)],
    try
<<<<<<< HEAD
        mainloop(Deb, switch_callback(
                        #v1{parent           = Parent,
                            sock             = ClientSock,
                            connection       = #connection{
                              user              = none,
                              timeout_sec       = ?HANDSHAKE_TIMEOUT,
                              frame_max         = ?FRAME_MIN_SIZE,
                              vhost             = none,
                              client_properties = none},
                            callback         = uninitialized_callback,
                            recv_ref         = none,
                            connection_state = pre_init,
                            queue_collector  = Collector},
                        handshake, 8))
=======
        mainloop(Parent, Deb, switch_callback(
                                #v1{sock = ClientSock,
                                    connection = #connection{
                                      user = none,
                                      timeout_sec = ?HANDSHAKE_TIMEOUT,
                                      frame_max = ?FRAME_MIN_SIZE,
                                      vhost = none,
                                      client_properties = none,
                                      protocol = none},
                                    callback = uninitialized_callback,
                                    recv_ref = none,
                                    connection_state = pre_init,
                                    queue_collector = Collector},
                                handshake, 8))
>>>>>>> 2efd9f8a
    catch
        Ex -> (if Ex == connection_closed_abruptly ->
                       fun rabbit_log:warning/2;
                  true ->
                       fun rabbit_log:error/2
               end)("exception on TCP connection ~p from ~s:~p~n~p~n",
                    [self(), PeerAddressS, PeerPort, Ex])
    after
        rabbit_log:info("closing TCP connection ~p from ~s:~p~n",
                        [self(), PeerAddressS, PeerPort]),
        %% We don't close the socket explicitly. The reader is the
        %% controlling process and hence its termination will close
        %% the socket. Furthermore, gen_tcp:close/1 waits for pending
        %% output to be sent, which results in unnecessary delays.
        %%
        %% gen_tcp:close(ClientSock),
        teardown_profiling(ProfilingValue),
        exit(shutdown)
    end.

mainloop(Deb, State = #v1{parent = Parent, sock= Sock, recv_ref = Ref}) ->
    %%?LOGDEBUG("Reader mainloop: ~p bytes available, need ~p~n", [HaveBytes, WaitUntilNBytes]),
    receive
        {inet_async, Sock, Ref, {ok, Data}} ->
            {State1, Callback1, Length1} =
                handle_input(State#v1.callback, Data,
                             State#v1{recv_ref = none}),
            mainloop(Deb,
                     switch_callback(State1, Callback1, Length1));
        {inet_async, Sock, Ref, {error, closed}} ->
            if State#v1.connection_state =:= closed ->
                    State;
               true ->
                    throw(connection_closed_abruptly)
            end;
        {inet_async, Sock, Ref, {error, Reason}} ->
            throw({inet_error, Reason});
        {'EXIT', Parent, Reason} ->
            terminate(io_lib:format("broker forced connection closure "
                                    "with reason '~w'", [Reason]), State),
            %% this is what we are expected to do according to
            %% http://www.erlang.org/doc/man/sys.html
            %%
            %% If we wanted to be *really* nice we should wait for a
            %% while for clients to close the socket at their end,
            %% just as we do in the ordinary error case. However,
            %% since this termination is initiated by our parent it is
            %% probably more important to exit quickly.
            exit(Reason);
        {channel_exit, _Chan, E = {writer, send_failed, _Error}} ->
            throw(E);
        {channel_exit, Channel, Reason} ->
            mainloop(Deb, handle_channel_exit(Channel, Reason, State));
        {'EXIT', Pid, Reason} ->
            mainloop(Deb, handle_dependent_exit(Pid, Reason, State));
        terminate_connection ->
            State;
        handshake_timeout ->
            if State#v1.connection_state =:= running orelse
               State#v1.connection_state =:= closing orelse
               State#v1.connection_state =:= closed ->
                    mainloop(Deb, State);
               true ->
                    throw({handshake_timeout, State#v1.callback})
            end;
        {'$gen_call', From, {shutdown, Explanation}} ->
            {ForceTermination, NewState} = terminate(Explanation, State),
            gen_server:reply(From, ok),
            case ForceTermination of
                force  -> ok;
                normal -> mainloop(Deb, NewState)
            end;
        {'$gen_call', From, info} ->
            gen_server:reply(From, infos(?INFO_KEYS, State)),
            mainloop(Deb, State);
        {'$gen_call', From, {info, Items}} ->
            gen_server:reply(From, try {ok, infos(Items, State)}
                                   catch Error -> {error, Error}
                                   end),
            mainloop(Deb, State);
        {system, From, Request} ->
            sys:handle_system_msg(Request, From,
                                  Parent, ?MODULE, Deb, State);
        Other ->
            %% internal error -> something worth dying for
            exit({unexpected_message, Other})
    end.

switch_callback(OldState, NewCallback, Length) ->
    Ref = inet_op(fun () -> rabbit_net:async_recv(
                              OldState#v1.sock, Length, infinity) end),
    OldState#v1{callback = NewCallback,
                recv_ref = Ref}.

terminate(Explanation, State = #v1{connection_state = running}) ->
    {normal, send_exception(State, 0,
                            rabbit_misc:amqp_error(
                              connection_forced, Explanation, [], none))};
terminate(_Explanation, State) ->
    {force, State}.

close_connection(State = #v1{connection = #connection{
                               timeout_sec = TimeoutSec}}) ->
    %% We terminate the connection after the specified interval, but
    %% no later than ?CLOSING_TIMEOUT seconds.
    TimeoutMillisec =
        1000 * if TimeoutSec > 0 andalso
                  TimeoutSec < ?CLOSING_TIMEOUT -> TimeoutSec;
                  true -> ?CLOSING_TIMEOUT
               end,
    erlang:send_after(TimeoutMillisec, self(), terminate_connection),
    State#v1{connection_state = closed}.

close_channel(Channel, State) ->
    put({channel, Channel}, closing),
    State.

handle_channel_exit(Channel, Reason, State) ->
    handle_exception(State, Channel, Reason).

handle_dependent_exit(Pid, shutdown, State) ->
    erase({chpid, Pid}),
    maybe_close(State);
handle_dependent_exit(Pid, Reason, State) ->
    case channel_cleanup(Pid) of
        undefined -> exit({abnormal_dependent_exit, Pid, Reason});
        Channel   -> maybe_close(handle_exception(State, Channel, Reason))
    end.

channel_cleanup(Pid) ->
    case get({chpid, Pid}) of
        undefined          -> undefined;
        {channel, Channel} -> erase({channel, Channel}),
                              erase({chpid, Pid}),
                              Channel
    end.

all_channels() -> [Pid || {{chpid, Pid},_} <- get()].

terminate_channels() ->
    NChannels = length([exit(Pid, shutdown) || Pid <- all_channels()]),
    if NChannels > 0 ->
            Timeout = 1000 * ?CHANNEL_TERMINATION_TIMEOUT * NChannels,
            TimerRef = erlang:send_after(Timeout, self(), cancel_wait),
            wait_for_channel_termination(NChannels, TimerRef);
       true -> ok
    end.

wait_for_channel_termination(0, TimerRef) ->
    case erlang:cancel_timer(TimerRef) of
        false -> receive
                     cancel_wait -> ok
                 end;
        _     -> ok
    end;

wait_for_channel_termination(N, TimerRef) ->
    receive
        {'EXIT', Pid, Reason} ->
            case channel_cleanup(Pid) of
                undefined ->
                    exit({abnormal_dependent_exit, Pid, Reason});
                Channel ->
                    case Reason of
                        shutdown -> ok;
                        _ ->
                            rabbit_log:error(
                              "connection ~p, channel ~p - "
                              "error while terminating:~n~p~n",
                              [self(), Channel, Reason])
                    end,
                    wait_for_channel_termination(N-1, TimerRef)
            end;
        cancel_wait ->
            exit(channel_termination_timeout)
    end.

maybe_close(State = #v1{connection_state = closing,
                        queue_collector = Collector,
                        connection = #connection{protocol = Protocol},
                        sock = Sock}) ->
    case all_channels() of
        [] ->
            %% Spec says "Exclusive queues may only be accessed by the current
            %% connection, and are deleted when that connection closes."
            %% This does not strictly imply synchrony, but in practice it seems
            %% to be what people assume.
            rabbit_queue_collector:delete_all(Collector),
            ok = send_on_channel0(Sock, #'connection.close_ok'{}, Protocol),
            close_connection(State);
        _  -> State
    end;
maybe_close(State) ->
    State.

handle_frame(Type, 0, Payload,
             State = #v1{connection_state = CS,
                         connection = #connection{protocol = Protocol}})
  when CS =:= closing; CS =:= closed ->
    case analyze_frame(Type, Payload, Protocol) of
        {method, MethodName, FieldsBin} ->
            handle_method0(MethodName, FieldsBin, State);
        _Other -> State
    end;
handle_frame(_Type, _Channel, _Payload, State = #v1{connection_state = CS})
  when CS =:= closing; CS =:= closed ->
    State;
handle_frame(Type, 0, Payload,
             State = #v1{connection = #connection{protocol = Protocol}}) ->
    case analyze_frame(Type, Payload, Protocol) of
        error     -> throw({unknown_frame, 0, Type, Payload});
        heartbeat -> State;
        {method, MethodName, FieldsBin} ->
            handle_method0(MethodName, FieldsBin, State);
        Other -> throw({unexpected_frame_on_channel0, Other})
    end;
handle_frame(Type, Channel, Payload,
             State = #v1{connection = #connection{protocol = Protocol}}) ->
    case analyze_frame(Type, Payload, Protocol) of
        error         -> throw({unknown_frame, Channel, Type, Payload});
        heartbeat     -> throw({unexpected_heartbeat_frame, Channel});
        AnalyzedFrame ->
            %%?LOGDEBUG("Ch ~p Frame ~p~n", [Channel, AnalyzedFrame]),
            case get({channel, Channel}) of
                {chpid, ChPid} ->
                    case AnalyzedFrame of
                        {method, 'channel.close', _} ->
                            erase({channel, Channel});
                        _ -> ok
                    end,
                    ok = rabbit_framing_channel:process(ChPid, AnalyzedFrame),
                    State;
                closing ->
                    %% According to the spec, after sending a
                    %% channel.close we must ignore all frames except
                    %% channel.close and channel.close_ok.  In the
                    %% event of a channel.close, we should send back a
                    %% channel.close_ok.
                    case AnalyzedFrame of
                        {method, 'channel.close_ok', _} ->
                            erase({channel, Channel});
                        {method, 'channel.close', _} ->
                            %% We're already closing this channel, so
                            %% there's no cleanup to do (notify
                            %% queues, etc.)
                            ok = rabbit_writer:send_command(State#v1.sock,
                                                            #'channel.close_ok'{});
                        _ -> ok
                    end,
                    State;
                undefined ->
                    case State#v1.connection_state of
                        running -> ok = send_to_new_channel(
                                          Channel, AnalyzedFrame, State),
                                   State;
                        Other   -> throw({channel_frame_while_starting,
                                          Channel, Other, AnalyzedFrame})
                    end
            end
    end.

analyze_frame(?FRAME_METHOD,
              <<ClassId:16, MethodId:16, MethodFields/binary>>,
              Protocol) ->
    MethodName = Protocol:lookup_method_name({ClassId, MethodId}),
    {method, MethodName, MethodFields};
analyze_frame(?FRAME_HEADER,
              <<ClassId:16, Weight:16, BodySize:64, Properties/binary>>,
              _Protocol) ->
    {content_header, ClassId, Weight, BodySize, Properties};
analyze_frame(?FRAME_BODY, Body, _Protocol) ->
    {content_body, Body};
analyze_frame(?FRAME_HEARTBEAT, <<>>, _Protocol) ->
    heartbeat;
analyze_frame(_Type, _Body, _Protocol) ->
    error.

handle_input(frame_header, <<Type:8,Channel:16,PayloadSize:32>>, State) ->
    %%?LOGDEBUG("Got frame header: ~p/~p/~p~n", [Type, Channel, PayloadSize]),
    {State, {frame_payload, Type, Channel, PayloadSize}, PayloadSize + 1};

handle_input({frame_payload, Type, Channel, PayloadSize}, PayloadAndMarker, State) ->
    case PayloadAndMarker of
        <<Payload:PayloadSize/binary, ?FRAME_END>> ->
            %%?LOGDEBUG("Frame completed: ~p/~p/~p~n", [Type, Channel, Payload]),
            NewState = handle_frame(Type, Channel, Payload, State),
            {NewState, frame_header, 7};
        _ ->
            throw({bad_payload, PayloadAndMarker})
    end;

%% The two rules pertaining to version negotiation:
%%
%% * If the server cannot support the protocol specified in the
%% protocol header, it MUST respond with a valid protocol header and
%% then close the socket connection.
%%
%% * The server MUST provide a protocol version that is lower than or
%% equal to that requested by the client in the protocol header.
handle_input(handshake, <<"AMQP", 0, 0, 9, 1>>, State) ->
    start_connection({0, 9, 1}, rabbit_framing_amqp_0_9_1, State);

%% This is the protocol header for 0-9, which we can safely treat as
%% though it were 0-9-1.
handle_input(handshake, <<"AMQP", 1, 1, 0, 9>>, State) ->
    start_connection({0, 9, 0}, rabbit_framing_amqp_0_9_1, State);

%% This is what most clients send for 0-8.  The 0-8 spec, confusingly,
%% defines the version as 8-0.
handle_input(handshake, <<"AMQP", 1, 1, 8, 0>>, State) ->
    start_connection({8, 0, 0}, rabbit_framing_amqp_0_8, State);

%% The 0-8 spec as on the AMQP web site actually has this as the
%% protocol header; some libraries e.g., py-amqplib, send it when they
%% want 0-8.
handle_input(handshake, <<"AMQP", 1, 1, 9, 1>>, State) ->
    start_connection({8, 0, 0}, rabbit_framing_amqp_0_8, State);

handle_input(handshake, <<"AMQP", A, B, C, D>>, #v1{sock = Sock}) ->
    refuse_connection(Sock, {bad_version, A, B, C, D});

handle_input(handshake, Other, #v1{sock = Sock}) ->
    refuse_connection(Sock, {bad_header, Other});

handle_input(Callback, Data, _State) ->
    throw({bad_input, Callback, Data}).

%% Offer a protocol version to the client.  Connection.start only
%% includes a major and minor version number, Luckily 0-9 and 0-9-1
%% are similar enough that clients will be happy with either.
start_connection({ProtocolMajor, ProtocolMinor, _ProtocolRevision},
                 Protocol,
                 State = #v1{sock = Sock, connection = Connection}) ->
    Start = #'connection.start'{ version_major = ProtocolMajor,
                                 version_minor = ProtocolMinor,
                                 server_properties = server_properties(),
                                 mechanisms = <<"PLAIN AMQPLAIN">>,
                                 locales = <<"en_US">> },
    ok = send_on_channel0(Sock, Start, Protocol),
    {State#v1{connection = Connection#connection{
                             timeout_sec = ?NORMAL_TIMEOUT,
                             protocol = Protocol},
              connection_state = starting},
     frame_header, 7}.

refuse_connection(Sock, Exception) ->
    ok = inet_op(fun () -> rabbit_net:send(Sock, <<"AMQP",0,0,9,1>>) end),
    throw(Exception).

%%--------------------------------------------------------------------------

handle_method0(MethodName, FieldsBin,
               State = #v1{connection = #connection{protocol = Protocol}}) ->
    try
        handle_method0(Protocol:decode_method_fields(MethodName, FieldsBin),
                       State)
    catch exit:Reason ->
            CompleteReason = case Reason of
                                 #amqp_error{method = none} ->
                                     Reason#amqp_error{method = MethodName};
                                 OtherReason -> OtherReason
                             end,
            case State#v1.connection_state of
                running -> send_exception(State, 0, CompleteReason);
                %% We don't trust the client at this point - force
                %% them to wait for a bit so they can't DOS us with
                %% repeated failed logins etc.
                Other   -> timer:sleep(?SILENT_CLOSE_DELAY * 1000),
                           throw({channel0_error, Other, CompleteReason})
            end
    end.

handle_method0(#'connection.start_ok'{mechanism = Mechanism,
                                      response = Response,
                                      client_properties = ClientProperties},
               State = #v1{connection_state = starting,
                           connection = Connection =
                               #connection{protocol = Protocol},
                           sock = Sock}) ->
    User = rabbit_access_control:check_login(Mechanism, Response),
    Tune = #'connection.tune'{channel_max = 0,
                              frame_max = ?FRAME_MAX,
                              heartbeat = 0},
    ok = send_on_channel0(Sock, Tune, Protocol),
    State#v1{connection_state = tuning,
             connection = Connection#connection{
                            user = User,
                            client_properties = ClientProperties}};
handle_method0(#'connection.tune_ok'{frame_max = FrameMax,
                                     heartbeat = ClientHeartbeat},
               State = #v1{parent = Parent,
                           connection_state = tuning,
                           connection = Connection,
                           sock = Sock}) ->
    if (FrameMax /= 0) and (FrameMax < ?FRAME_MIN_SIZE) ->
            rabbit_misc:protocol_error(
              not_allowed, "frame_max=~w < ~w min size",
              [FrameMax, ?FRAME_MIN_SIZE]);
       (?FRAME_MAX /= 0) and (FrameMax > ?FRAME_MAX) ->
            rabbit_misc:protocol_error(
              not_allowed, "frame_max=~w > ~w max size",
              [FrameMax, ?FRAME_MAX]);
       true ->
            rabbit_heartbeat:start_heartbeat(Parent, Sock, ClientHeartbeat),
            State#v1{connection_state = opening,
                     connection = Connection#connection{
                                    timeout_sec = ClientHeartbeat,
                                    frame_max = FrameMax}}
    end;

handle_method0(#'connection.open'{virtual_host = VHostPath},

               State = #v1{connection_state = opening,
                           connection = Connection = #connection{
                                          user = User,
                                          protocol = Protocol},
                           sock = Sock}) ->
    ok = rabbit_access_control:check_vhost_access(User, VHostPath),
    NewConnection = Connection#connection{vhost = VHostPath},
    ok = send_on_channel0(Sock, #'connection.open_ok'{}, Protocol),
    State#v1{connection_state = running,
             connection = NewConnection};
handle_method0(#'connection.close'{},
               State = #v1{connection_state = running}) ->
    lists:foreach(fun rabbit_framing_channel:shutdown/1, all_channels()),
    maybe_close(State#v1{connection_state = closing});
handle_method0(#'connection.close'{},
               State = #v1{connection_state = CS,
                           connection = #connection{protocol = Protocol},
                           sock = Sock})
  when CS =:= closing; CS =:= closed ->
    %% We're already closed or closing, so we don't need to cleanup
    %% anything.
    ok = send_on_channel0(Sock, #'connection.close_ok'{}, Protocol),
    State;
handle_method0(#'connection.close_ok'{},
               State = #v1{connection_state = closed}) ->
    self() ! terminate_connection,
    State;
handle_method0(_Method, State = #v1{connection_state = CS})
  when CS =:= closing; CS =:= closed ->
    State;
handle_method0(_Method, #v1{connection_state = S}) ->
    rabbit_misc:protocol_error(
      channel_error, "unexpected method in connection state ~w", [S]).

send_on_channel0(Sock, Method, Protocol) ->
    ok = rabbit_writer:internal_send_command(Sock, 0, Method, Protocol).

%%--------------------------------------------------------------------------

infos(Items, State) -> [{Item, i(Item, State)} || Item <- Items].

i(pid, #v1{}) ->
    self();
i(address, #v1{sock = Sock}) ->
    {ok, {A, _}} = rabbit_net:sockname(Sock),
    A;
i(port, #v1{sock = Sock}) ->
    {ok, {_, P}} = rabbit_net:sockname(Sock),
    P;
i(peer_address, #v1{sock = Sock}) ->
    {ok, {A, _}} = rabbit_net:peername(Sock),
    A;
i(peer_port, #v1{sock = Sock}) ->
    {ok, {_, P}} = rabbit_net:peername(Sock),
    P;
i(SockStat, #v1{sock = Sock}) when SockStat =:= recv_oct;
                                   SockStat =:= recv_cnt;
                                   SockStat =:= send_oct;
                                   SockStat =:= send_cnt;
                                   SockStat =:= send_pend ->
    case rabbit_net:getstat(Sock, [SockStat]) of
        {ok, [{SockStat, StatVal}]} -> StatVal;
        {error, einval}             -> undefined;
        {error, Error}              -> throw({cannot_get_socket_stats, Error})
    end;
i(state, #v1{connection_state = S}) ->
    S;
i(channels, #v1{}) ->
    length(all_channels());
i(protocol, #v1{connection = #connection{protocol = none}}) ->
    none;
i(protocol, #v1{connection = #connection{protocol = Protocol}}) ->
    Protocol:version();
i(user, #v1{connection = #connection{user = #user{username = Username}}}) ->
    Username;
i(user, #v1{connection = #connection{user = none}}) ->
    '';
i(vhost, #v1{connection = #connection{vhost = VHost}}) ->
    VHost;
i(timeout, #v1{connection = #connection{timeout_sec = Timeout}}) ->
    Timeout;
i(frame_max, #v1{connection = #connection{frame_max = FrameMax}}) ->
    FrameMax;
i(client_properties, #v1{connection = #connection{
                           client_properties = ClientProperties}}) ->
    ClientProperties;
i(Item, #v1{}) ->
    throw({bad_argument, Item}).

%%--------------------------------------------------------------------------

send_to_new_channel(Channel, AnalyzedFrame,
                    State = #v1{queue_collector = Collector, parent = Parent}) ->
    #v1{sock = Sock, connection = #connection{
                       frame_max = FrameMax,
                       user = #user{username = Username},
<<<<<<< HEAD
                       vhost = VHost}} = State,
    ChanSupSup = rabbit_connection_sup:channel_sup_sup(Parent),
    {ok, ChanSup} = rabbit_channel_sup_sup:start_channel(
                      ChanSupSup,
                      [Sock, Channel, FrameMax, self(),
                       Username, VHost, Collector]),
    ChPid = rabbit_channel_sup:framing_channel(ChanSup),
    link(ChPid),
=======
                       vhost = VHost,
                       protocol = Protocol}} = State,
    {ok, WriterPid} = rabbit_writer:start(Sock, Channel, FrameMax, Protocol),
    {ok, ChPid} = rabbit_framing_channel:start_link(
                    fun rabbit_channel:start_link/6,
                    [Channel, self(), WriterPid, Username, VHost, Collector],
                    Protocol),
>>>>>>> 2efd9f8a
    put({channel, Channel}, {chpid, ChPid}),
    put({chpid, ChPid}, {channel, Channel}),
    ok = rabbit_framing_channel:process(ChPid, AnalyzedFrame).

log_channel_error(ConnectionState, Channel, Reason) ->
    rabbit_log:error("connection ~p (~p), channel ~p - error:~n~p~n",
                     [self(), ConnectionState, Channel, Reason]).

handle_exception(State = #v1{connection_state = closed}, Channel, Reason) ->
    log_channel_error(closed, Channel, Reason),
    State;
handle_exception(State = #v1{connection_state = CS}, Channel, Reason) ->
    log_channel_error(CS, Channel, Reason),
    send_exception(State, Channel, Reason).

send_exception(State = #v1{connection = #connection{protocol = Protocol}},
               Channel, Reason) ->
    {ShouldClose, CloseChannel, CloseMethod} =
        map_exception(Channel, Reason, Protocol),
    NewState = case ShouldClose of
                   true  -> terminate_channels(),
                            close_connection(State);
                   false -> close_channel(Channel, State)
               end,
    ok = rabbit_writer:internal_send_command(
           NewState#v1.sock, CloseChannel, CloseMethod, Protocol),
    NewState.

map_exception(Channel, Reason, Protocol) ->
    {SuggestedClose, ReplyCode, ReplyText, FailedMethod} =
        lookup_amqp_exception(Reason, Protocol),
    ShouldClose = SuggestedClose or (Channel == 0),
    {ClassId, MethodId} = case FailedMethod of
                              {_, _} -> FailedMethod;
                              none   -> {0, 0};
                              _      -> Protocol:method_id(FailedMethod)
                          end,
    {CloseChannel, CloseMethod} =
        case ShouldClose of
            true -> {0, #'connection.close'{reply_code = ReplyCode,
                                            reply_text = ReplyText,
                                            class_id = ClassId,
                                            method_id = MethodId}};
            false -> {Channel, #'channel.close'{reply_code = ReplyCode,
                                                reply_text = ReplyText,
                                                class_id = ClassId,
                                                method_id = MethodId}}
        end,
    {ShouldClose, CloseChannel, CloseMethod}.

lookup_amqp_exception(#amqp_error{name        = Name,
                                  explanation = Expl,
                                  method      = Method},
                      Protocol) ->
    {ShouldClose, Code, Text} = Protocol:lookup_amqp_exception(Name),
    ExplBin = amqp_exception_explanation(Text, Expl),
    {ShouldClose, Code, ExplBin, Method};
lookup_amqp_exception(Other, Protocol) ->
    rabbit_log:warning("Non-AMQP exit reason '~p'~n", [Other]),
    {ShouldClose, Code, Text} = Protocol:lookup_amqp_exception(internal_error),
    {ShouldClose, Code, Text, none}.

amqp_exception_explanation(Text, Expl) ->
    ExplBin = list_to_binary(Expl),
    CompleteTextBin = <<Text/binary, " - ", ExplBin/binary>>,
    if size(CompleteTextBin) > 255 -> <<CompleteTextBin:252/binary, "...">>;
       true                        -> CompleteTextBin
    end.<|MERGE_RESOLUTION|>--- conflicted
+++ resolved
@@ -248,15 +248,13 @@
     erlang:send_after(?HANDSHAKE_TIMEOUT * 1000, self(),
                       handshake_timeout),
     ProfilingValue = setup_profiling(),
-    [Collector] =
-        [Pid || {collector, Pid, worker, [rabbit_queue_collector]}
-                    <- supervisor:which_children(Parent)],
+    [Collector] = supervisor2:find_child(Parent, collector),
     try
-<<<<<<< HEAD
         mainloop(Deb, switch_callback(
                         #v1{parent           = Parent,
                             sock             = ClientSock,
                             connection       = #connection{
+                              protocol          = none,
                               user              = none,
                               timeout_sec       = ?HANDSHAKE_TIMEOUT,
                               frame_max         = ?FRAME_MIN_SIZE,
@@ -267,22 +265,6 @@
                             connection_state = pre_init,
                             queue_collector  = Collector},
                         handshake, 8))
-=======
-        mainloop(Parent, Deb, switch_callback(
-                                #v1{sock = ClientSock,
-                                    connection = #connection{
-                                      user = none,
-                                      timeout_sec = ?HANDSHAKE_TIMEOUT,
-                                      frame_max = ?FRAME_MIN_SIZE,
-                                      vhost = none,
-                                      client_properties = none,
-                                      protocol = none},
-                                    callback = uninitialized_callback,
-                                    recv_ref = none,
-                                    connection_state = pre_init,
-                                    queue_collector = Collector},
-                                handshake, 8))
->>>>>>> 2efd9f8a
     catch
         Ex -> (if Ex == connection_closed_abruptly ->
                        fun rabbit_log:warning/2;
@@ -614,8 +596,13 @@
 %% includes a major and minor version number, Luckily 0-9 and 0-9-1
 %% are similar enough that clients will be happy with either.
 start_connection({ProtocolMajor, ProtocolMinor, _ProtocolRevision},
-                 Protocol,
-                 State = #v1{sock = Sock, connection = Connection}) ->
+                 Protocol, State = #v1{parent = Parent, sock = Sock,
+                                       connection = Connection}) ->
+    {ok, _Pid} =
+        supervisor:start_child(
+          Parent, {channel_sup_sup,
+                   {rabbit_channel_sup_sup, start_link, [Protocol]},
+                   permanent, infinity, supervisor, [rabbit_channel_sup_sup]}),
     Start = #'connection.start'{ version_major = ProtocolMajor,
                                  version_minor = ProtocolMinor,
                                  server_properties = server_properties(),
@@ -791,7 +778,6 @@
     #v1{sock = Sock, connection = #connection{
                        frame_max = FrameMax,
                        user = #user{username = Username},
-<<<<<<< HEAD
                        vhost = VHost}} = State,
     ChanSupSup = rabbit_connection_sup:channel_sup_sup(Parent),
     {ok, ChanSup} = rabbit_channel_sup_sup:start_channel(
@@ -800,15 +786,6 @@
                        Username, VHost, Collector]),
     ChPid = rabbit_channel_sup:framing_channel(ChanSup),
     link(ChPid),
-=======
-                       vhost = VHost,
-                       protocol = Protocol}} = State,
-    {ok, WriterPid} = rabbit_writer:start(Sock, Channel, FrameMax, Protocol),
-    {ok, ChPid} = rabbit_framing_channel:start_link(
-                    fun rabbit_channel:start_link/6,
-                    [Channel, self(), WriterPid, Username, VHost, Collector],
-                    Protocol),
->>>>>>> 2efd9f8a
     put({channel, Channel}, {chpid, ChPid}),
     put({chpid, ChPid}, {channel, Channel}),
     ok = rabbit_framing_channel:process(ChPid, AnalyzedFrame).
