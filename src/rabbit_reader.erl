%% The contents of this file are subject to the Mozilla Public License
%% Version 1.1 (the "License"); you may not use this file except in
%% compliance with the License. You may obtain a copy of the License
%% at http://www.mozilla.org/MPL/
%%
%% Software distributed under the License is distributed on an "AS IS"
%% basis, WITHOUT WARRANTY OF ANY KIND, either express or implied. See
%% the License for the specific language governing rights and
%% limitations under the License.
%%
%% The Original Code is RabbitMQ.
%%
%% The Initial Developer of the Original Code is VMware, Inc.
%% Copyright (c) 2007-2011 VMware, Inc.  All rights reserved.
%%

-module(rabbit_reader).
-include("rabbit_framing.hrl").
-include("rabbit.hrl").

-export([start_link/3, info_keys/0, info/1, info/2, shutdown/2]).

-export([system_continue/3, system_terminate/4, system_code_change/4]).

-export([init/4, mainloop/2]).

-export([conserve_memory/2, server_properties/1]).

-export([process_channel_frame/5]). %% used by erlang-client

-export([emit_stats/1]).

-define(HANDSHAKE_TIMEOUT, 10).
-define(NORMAL_TIMEOUT, 3).
-define(CLOSING_TIMEOUT, 1).
-define(CHANNEL_TERMINATION_TIMEOUT, 3).
-define(SILENT_CLOSE_DELAY, 3).
-define(FRAME_MAX, 131072). %% set to zero once QPid fix their negotiation

%---------------------------------------------------------------------------

-record(v1, {parent, sock, connection, callback, recv_length, recv_ref,
             connection_state, queue_collector, heartbeater, stats_timer,
             channel_sup_sup_pid, start_heartbeat_fun, auth_mechanism,
             auth_state}).

-define(STATISTICS_KEYS, [pid, recv_oct, recv_cnt, send_oct, send_cnt,
                          send_pend, state, channels]).

-define(CREATION_EVENT_KEYS, [pid, address, port, peer_address, peer_port, ssl,
                              peer_cert_subject, peer_cert_issuer,
                              peer_cert_validity, auth_mechanism,
                              ssl_protocol, ssl_key_exchange,
                              ssl_cipher, ssl_hash,
                              protocol, user, vhost, timeout, frame_max,
                              client_properties]).

-define(INFO_KEYS, ?CREATION_EVENT_KEYS ++ ?STATISTICS_KEYS -- [pid]).

-define(IS_RUNNING(State),
        (State#v1.connection_state =:= running orelse
         State#v1.connection_state =:= blocking orelse
         State#v1.connection_state =:= blocked)).

%%----------------------------------------------------------------------------

-ifdef(use_specs).

-spec(start_link/3 :: (pid(), pid(), rabbit_heartbeat:start_heartbeat_fun()) ->
                           rabbit_types:ok(pid())).
-spec(info_keys/0 :: () -> rabbit_types:info_keys()).
-spec(info/1 :: (pid()) -> rabbit_types:infos()).
-spec(info/2 :: (pid(), rabbit_types:info_keys()) -> rabbit_types:infos()).
-spec(emit_stats/1 :: (pid()) -> 'ok').
-spec(shutdown/2 :: (pid(), string()) -> 'ok').
-spec(conserve_memory/2 :: (pid(), boolean()) -> 'ok').
-spec(server_properties/1 :: (rabbit_types:protocol()) ->
                                  rabbit_framing:amqp_table()).

%% These specs only exists to add no_return() to keep dialyzer happy
-spec(init/4 :: (pid(), pid(), pid(), rabbit_heartbeat:start_heartbeat_fun())
                -> no_return()).
-spec(start_connection/7 ::
        (pid(), pid(), pid(), rabbit_heartbeat:start_heartbeat_fun(), any(),
         rabbit_net:socket(),
         fun ((rabbit_net:socket()) ->
                     rabbit_types:ok_or_error2(
                       rabbit_net:socket(), any()))) -> no_return()).

-endif.

%%--------------------------------------------------------------------------

start_link(ChannelSupSupPid, Collector, StartHeartbeatFun) ->
    {ok, proc_lib:spawn_link(?MODULE, init, [self(), ChannelSupSupPid,
                                             Collector, StartHeartbeatFun])}.

shutdown(Pid, Explanation) ->
    gen_server:call(Pid, {shutdown, Explanation}, infinity).

init(Parent, ChannelSupSupPid, Collector, StartHeartbeatFun) ->
    Deb = sys:debug_options([]),
    receive
        {go, Sock, SockTransform} ->
            start_connection(
              Parent, ChannelSupSupPid, Collector, StartHeartbeatFun, Deb, Sock,
              SockTransform)
    end.

system_continue(Parent, Deb, State) ->
    ?MODULE:mainloop(Deb, State#v1{parent = Parent}).

system_terminate(Reason, _Parent, _Deb, _State) ->
    exit(Reason).

system_code_change(Misc, _Module, _OldVsn, _Extra) ->
    {ok, Misc}.

info_keys() -> ?INFO_KEYS.

info(Pid) ->
    gen_server:call(Pid, info, infinity).

info(Pid, Items) ->
    case gen_server:call(Pid, {info, Items}, infinity) of
        {ok, Res}      -> Res;
        {error, Error} -> throw(Error)
    end.

emit_stats(Pid) ->
    gen_server:cast(Pid, emit_stats).

conserve_memory(Pid, Conserve) ->
    Pid ! {conserve_memory, Conserve},
    ok.

server_properties(Protocol) ->
    {ok, Product} = application:get_key(rabbit, id),
    {ok, Version} = application:get_key(rabbit, vsn),

    %% Get any configuration-specified server properties
    {ok, RawConfigServerProps} = application:get_env(rabbit,
                                                     server_properties),

    %% Normalize the simplifed (2-tuple) and unsimplified (3-tuple) forms
    %% from the config and merge them with the generated built-in properties
    NormalizedConfigServerProps =
        [{<<"capabilities">>, table, server_capabilities(Protocol)} |
         [case X of
              {KeyAtom, Value} -> {list_to_binary(atom_to_list(KeyAtom)),
                                   longstr,
                                   list_to_binary(Value)};
              {BinKey, Type, Value} -> {BinKey, Type, Value}
          end || X <- RawConfigServerProps ++
                     [{product,     Product},
                      {version,     Version},
                      {platform,    "Erlang/OTP"},
                      {copyright,   ?COPYRIGHT_MESSAGE},
                      {information, ?INFORMATION_MESSAGE}]]],

    %% Filter duplicated properties in favor of config file provided values
    lists:usort(fun ({K1,_,_}, {K2,_,_}) -> K1 =< K2 end,
                NormalizedConfigServerProps).

server_capabilities(rabbit_framing_amqp_0_9_1) ->
    [{<<"publisher_confirms">>,         bool, true},
     {<<"exchange_exchange_bindings">>, bool, true},
     {<<"basic.nack">>,                 bool, true}];
server_capabilities(_) ->
    [].

inet_op(F) -> rabbit_misc:throw_on_error(inet_error, F).

socket_op(Sock, Fun) ->
    case Fun(Sock) of
        {ok, Res}       -> Res;
        {error, Reason} -> rabbit_log:error("error on TCP connection ~p:~p~n",
                                            [self(), Reason]),
                           rabbit_log:info("closing TCP connection ~p~n",
                                           [self()]),
                           exit(normal)
    end.

start_connection(Parent, ChannelSupSupPid, Collector, StartHeartbeatFun, Deb,
                 Sock, SockTransform) ->
    process_flag(trap_exit, true),
    {PeerAddress, PeerPort} = socket_op(Sock, fun rabbit_net:peername/1),
    PeerAddressS = rabbit_misc:ntoab(PeerAddress),
    rabbit_log:info("starting TCP connection ~p from ~s:~p~n",
                    [self(), PeerAddressS, PeerPort]),
    ClientSock = socket_op(Sock, SockTransform),
    erlang:send_after(?HANDSHAKE_TIMEOUT * 1000, self(),
                      handshake_timeout),
    try
        mainloop(Deb, switch_callback(
                        #v1{parent              = Parent,
                            sock                = ClientSock,
                            connection          = #connection{
                              protocol           = none,
                              user               = none,
                              timeout_sec        = ?HANDSHAKE_TIMEOUT,
                              frame_max          = ?FRAME_MIN_SIZE,
                              vhost              = none,
                              client_properties  = none},
                            callback            = uninitialized_callback,
                            recv_length         = 0,
                            recv_ref            = none,
                            connection_state    = pre_init,
                            queue_collector     = Collector,
                            heartbeater         = none,
                            stats_timer         =
                                rabbit_event:init_stats_timer(),
                            channel_sup_sup_pid = ChannelSupSupPid,
                            start_heartbeat_fun = StartHeartbeatFun,
                            auth_mechanism      = none,
                            auth_state          = none
                           },
                        handshake, 8))
    catch
        Ex -> (if Ex == connection_closed_abruptly ->
                       fun rabbit_log:warning/2;
                  true ->
                       fun rabbit_log:error/2
               end)("exception on TCP connection ~p from ~s:~p~n~p~n",
                    [self(), PeerAddressS, PeerPort, Ex])
    after
        rabbit_log:info("closing TCP connection ~p from ~s:~p~n",
                        [self(), PeerAddressS, PeerPort]),
        %% We don't close the socket explicitly. The reader is the
        %% controlling process and hence its termination will close
        %% the socket. Furthermore, gen_tcp:close/1 waits for pending
        %% output to be sent, which results in unnecessary delays.
        %%
        %% gen_tcp:close(ClientSock),
        rabbit_event:notify(connection_closed, [{pid, self()}])
    end,
    done.

mainloop(Deb, State = #v1{parent = Parent, sock= Sock, recv_ref = Ref}) ->
    receive
        {inet_async, Sock, Ref, {ok, Data}} ->
            mainloop(Deb, handle_input(State#v1.callback, Data,
                                       State#v1{recv_ref = none}));
        {inet_async, Sock, Ref, {error, closed}} ->
            if State#v1.connection_state =:= closed ->
                    State;
               true ->
                    throw(connection_closed_abruptly)
            end;
        {inet_async, Sock, Ref, {error, Reason}} ->
            throw({inet_error, Reason});
        {conserve_memory, Conserve} ->
            mainloop(Deb, internal_conserve_memory(Conserve, State));
        {channel_closing, ChPid} ->
            ok = rabbit_channel:ready_for_close(ChPid),
            channel_cleanup(ChPid),
            mainloop(Deb, State);
        {'EXIT', Parent, Reason} ->
            terminate(io_lib:format("broker forced connection closure "
                                    "with reason '~w'", [Reason]), State),
            %% this is what we are expected to do according to
            %% http://www.erlang.org/doc/man/sys.html
            %%
            %% If we wanted to be *really* nice we should wait for a
            %% while for clients to close the socket at their end,
            %% just as we do in the ordinary error case. However,
            %% since this termination is initiated by our parent it is
            %% probably more important to exit quickly.
            exit(Reason);
        {channel_exit, _Channel, E = {writer, send_failed, _Error}} ->
            throw(E);
        {channel_exit, Channel, Reason} ->
            mainloop(Deb, handle_exception(State, Channel, Reason));
        {'DOWN', _MRef, process, ChPid, Reason} ->
            mainloop(Deb, handle_dependent_exit(ChPid, Reason, State));
        terminate_connection ->
            State;
        handshake_timeout ->
            if ?IS_RUNNING(State) orelse
               State#v1.connection_state =:= closing orelse
               State#v1.connection_state =:= closed ->
                    mainloop(Deb, State);
               true ->
                    throw({handshake_timeout, State#v1.callback})
            end;
        timeout ->
            case State#v1.connection_state of
                closed -> mainloop(Deb, State);
                S      -> throw({timeout, S})
            end;
        {'$gen_call', From, {shutdown, Explanation}} ->
            {ForceTermination, NewState} = terminate(Explanation, State),
            gen_server:reply(From, ok),
            case ForceTermination of
                force  -> ok;
                normal -> mainloop(Deb, NewState)
            end;
        {'$gen_call', From, info} ->
            gen_server:reply(From, infos(?INFO_KEYS, State)),
            mainloop(Deb, State);
        {'$gen_call', From, {info, Items}} ->
            gen_server:reply(From, try {ok, infos(Items, State)}
                                   catch Error -> {error, Error}
                                   end),
            mainloop(Deb, State);
        {'$gen_cast', emit_stats} ->
            State1 = internal_emit_stats(State),
            mainloop(Deb, State1);
        {system, From, Request} ->
            sys:handle_system_msg(Request, From,
                                  Parent, ?MODULE, Deb, State);
        Other ->
            %% internal error -> something worth dying for
            exit({unexpected_message, Other})
    end.

switch_callback(State = #v1{connection_state = blocked,
                            heartbeater = Heartbeater}, Callback, Length) ->
    ok = rabbit_heartbeat:pause_monitor(Heartbeater),
    State#v1{callback = Callback, recv_length = Length, recv_ref = none};
switch_callback(State, Callback, Length) ->
    Ref = inet_op(fun () -> rabbit_net:async_recv(
                              State#v1.sock, Length, infinity) end),
    State#v1{callback = Callback, recv_length = Length, recv_ref = Ref}.

terminate(Explanation, State) when ?IS_RUNNING(State) ->
    {normal, send_exception(State, 0,
                            rabbit_misc:amqp_error(
                              connection_forced, Explanation, [], none))};
terminate(_Explanation, State) ->
    {force, State}.

internal_conserve_memory(true,  State = #v1{connection_state = running}) ->
    State#v1{connection_state = blocking};
internal_conserve_memory(false, State = #v1{connection_state = blocking}) ->
    State#v1{connection_state = running};
internal_conserve_memory(false, State = #v1{connection_state = blocked,
                                            heartbeater      = Heartbeater,
                                            callback         = Callback,
                                            recv_length      = Length,
                                            recv_ref         = none}) ->
    ok = rabbit_heartbeat:resume_monitor(Heartbeater),
    switch_callback(State#v1{connection_state = running}, Callback, Length);
internal_conserve_memory(_Conserve, State) ->
    State.

close_connection(State = #v1{queue_collector = Collector,
                             connection = #connection{
                               timeout_sec = TimeoutSec}}) ->
    %% The spec says "Exclusive queues may only be accessed by the
    %% current connection, and are deleted when that connection
    %% closes."  This does not strictly imply synchrony, but in
    %% practice it seems to be what people assume.
    rabbit_queue_collector:delete_all(Collector),
    %% We terminate the connection after the specified interval, but
    %% no later than ?CLOSING_TIMEOUT seconds.
    TimeoutMillisec =
        1000 * if TimeoutSec > 0 andalso
                  TimeoutSec < ?CLOSING_TIMEOUT -> TimeoutSec;
                  true -> ?CLOSING_TIMEOUT
               end,
    erlang:send_after(TimeoutMillisec, self(), terminate_connection),
    State#v1{connection_state = closed}.

handle_dependent_exit(ChPid, Reason, State) ->
    case termination_kind(Reason) of
        controlled ->
            channel_cleanup(ChPid),
            maybe_close(State);
        uncontrolled ->
            case channel_cleanup(ChPid) of
                undefined -> exit({abnormal_dependent_exit, ChPid, Reason});
                Channel   -> rabbit_log:error(
                               "connection ~p, channel ~p - error:~n~p~n",
                               [self(), Channel, Reason]),
                             maybe_close(
                               handle_exception(State, Channel, Reason))
            end
    end.

channel_cleanup(ChPid) ->
    case get({ch_pid, ChPid}) of
        undefined       -> undefined;
        {Channel, MRef} -> erase({channel, Channel}),
                           erase({ch_pid, ChPid}),
                           erlang:demonitor(MRef, [flush]),
                           Channel
    end.

all_channels() -> [ChPid || {{ch_pid, ChPid}, _ChannelMRef} <- get()].

terminate_channels() ->
    NChannels =
        length([rabbit_channel:shutdown(ChPid) || ChPid <- all_channels()]),
    if NChannels > 0 ->
            Timeout = 1000 * ?CHANNEL_TERMINATION_TIMEOUT * NChannels,
            TimerRef = erlang:send_after(Timeout, self(), cancel_wait),
            wait_for_channel_termination(NChannels, TimerRef);
       true -> ok
    end.

wait_for_channel_termination(0, TimerRef) ->
    case erlang:cancel_timer(TimerRef) of
        false -> receive
                     cancel_wait -> ok
                 end;
        _     -> ok
    end;

wait_for_channel_termination(N, TimerRef) ->
    receive
        {'DOWN', _MRef, process, ChPid, Reason} ->
            case channel_cleanup(ChPid) of
                undefined ->
                    exit({abnormal_dependent_exit, ChPid, Reason});
                Channel ->
                    case termination_kind(Reason) of
                        controlled ->
                            ok;
                        uncontrolled ->
                            rabbit_log:error(
                              "connection ~p, channel ~p - "
                              "error while terminating:~n~p~n",
                              [self(), Channel, Reason])
                    end,
                    wait_for_channel_termination(N-1, TimerRef)
            end;
        cancel_wait ->
            exit(channel_termination_timeout)
    end.

maybe_close(State = #v1{connection_state = closing,
                        connection = #connection{protocol = Protocol},
                        sock = Sock}) ->
    case all_channels() of
        [] ->
            NewState = close_connection(State),
            ok = send_on_channel0(Sock, #'connection.close_ok'{}, Protocol),
            NewState;
        _  -> State
    end;
maybe_close(State) ->
    State.

termination_kind(normal) -> controlled;
termination_kind(_)      -> uncontrolled.

handle_frame(Type, 0, Payload,
             State = #v1{connection_state = CS,
                         connection = #connection{protocol = Protocol}})
  when CS =:= closing; CS =:= closed ->
    case rabbit_command_assembler:analyze_frame(Type, Payload, Protocol) of
        {method, MethodName, FieldsBin} ->
            handle_method0(MethodName, FieldsBin, State);
        _Other -> State
    end;
handle_frame(_Type, _Channel, _Payload, State = #v1{connection_state = CS})
  when CS =:= closing; CS =:= closed ->
    State;
handle_frame(Type, 0, Payload,
             State = #v1{connection = #connection{protocol = Protocol}}) ->
    case rabbit_command_assembler:analyze_frame(Type, Payload, Protocol) of
        error     -> throw({unknown_frame, 0, Type, Payload});
        heartbeat -> State;
        {method, MethodName, FieldsBin} ->
            handle_method0(MethodName, FieldsBin, State);
        Other -> throw({unexpected_frame_on_channel0, Other})
    end;
handle_frame(Type, Channel, Payload,
             State = #v1{connection = #connection{protocol = Protocol}}) ->
    case rabbit_command_assembler:analyze_frame(Type, Payload, Protocol) of
        error         -> throw({unknown_frame, Channel, Type, Payload});
        heartbeat     -> throw({unexpected_heartbeat_frame, Channel});
        AnalyzedFrame ->
            case get({channel, Channel}) of
                {ChPid, FramingState} ->
                    NewAState = process_channel_frame(
                                  AnalyzedFrame, self(),
                                  Channel, ChPid, FramingState),
                    put({channel, Channel}, {ChPid, NewAState}),
                    case AnalyzedFrame of
                        {method, 'channel.close_ok', _} ->
                            channel_cleanup(ChPid),
                            State;
                        {method, MethodName, _} ->
                            case (State#v1.connection_state =:= blocking
                                  andalso
                                  Protocol:method_has_content(MethodName)) of
                                true  -> State#v1{connection_state = blocked};
                                false -> State
                            end;
                        _ ->
                            State
                    end;
                undefined ->
                    case ?IS_RUNNING(State) of
                        true  -> send_to_new_channel(
                                   Channel, AnalyzedFrame, State);
                        false -> throw({channel_frame_while_starting,
                                        Channel, State#v1.connection_state,
                                        AnalyzedFrame})
                    end
            end
    end.

handle_input(frame_header, <<Type:8,Channel:16,PayloadSize:32>>, State) ->
    ensure_stats_timer(
      switch_callback(State, {frame_payload, Type, Channel, PayloadSize},
                      PayloadSize + 1));

handle_input({frame_payload, Type, Channel, PayloadSize},
             PayloadAndMarker, State) ->
    case PayloadAndMarker of
        <<Payload:PayloadSize/binary, ?FRAME_END>> ->
            handle_frame(Type, Channel, Payload,
                         switch_callback(State, frame_header, 7));
        _ ->
            throw({bad_payload, Type, Channel, PayloadSize, PayloadAndMarker})
    end;

%% The two rules pertaining to version negotiation:
%%
%% * If the server cannot support the protocol specified in the
%% protocol header, it MUST respond with a valid protocol header and
%% then close the socket connection.
%%
%% * The server MUST provide a protocol version that is lower than or
%% equal to that requested by the client in the protocol header.
handle_input(handshake, <<"AMQP", 0, 0, 9, 1>>, State) ->
    start_connection({0, 9, 1}, rabbit_framing_amqp_0_9_1, State);

%% This is the protocol header for 0-9, which we can safely treat as
%% though it were 0-9-1.
handle_input(handshake, <<"AMQP", 1, 1, 0, 9>>, State) ->
    start_connection({0, 9, 0}, rabbit_framing_amqp_0_9_1, State);

%% This is what most clients send for 0-8.  The 0-8 spec, confusingly,
%% defines the version as 8-0.
handle_input(handshake, <<"AMQP", 1, 1, 8, 0>>, State) ->
    start_connection({8, 0, 0}, rabbit_framing_amqp_0_8, State);

%% The 0-8 spec as on the AMQP web site actually has this as the
%% protocol header; some libraries e.g., py-amqplib, send it when they
%% want 0-8.
handle_input(handshake, <<"AMQP", 1, 1, 9, 1>>, State) ->
    start_connection({8, 0, 0}, rabbit_framing_amqp_0_8, State);

handle_input(handshake, <<"AMQP", A, B, C, D>>, #v1{sock = Sock}) ->
    refuse_connection(Sock, {bad_version, A, B, C, D});

handle_input(handshake, Other, #v1{sock = Sock}) ->
    refuse_connection(Sock, {bad_header, Other});

handle_input(Callback, Data, _State) ->
    throw({bad_input, Callback, Data}).

%% Offer a protocol version to the client.  Connection.start only
%% includes a major and minor version number, Luckily 0-9 and 0-9-1
%% are similar enough that clients will be happy with either.
start_connection({ProtocolMajor, ProtocolMinor, _ProtocolRevision},
                 Protocol,
                 State = #v1{sock = Sock, connection = Connection}) ->
    Start = #'connection.start'{
      version_major = ProtocolMajor,
      version_minor = ProtocolMinor,
      server_properties = server_properties(Protocol),
      mechanisms = auth_mechanisms_binary(),
      locales = <<"en_US">> },
    ok = send_on_channel0(Sock, Start, Protocol),
    switch_callback(State#v1{connection = Connection#connection{
                                            timeout_sec = ?NORMAL_TIMEOUT,
                                            protocol = Protocol},
                             connection_state = starting},
                    frame_header, 7).

refuse_connection(Sock, Exception) ->
    ok = inet_op(fun () -> rabbit_net:send(Sock, <<"AMQP",0,0,9,1>>) end),
    throw(Exception).

ensure_stats_timer(State = #v1{stats_timer = StatsTimer,
                               connection_state = running}) ->
    Self = self(),
    State#v1{stats_timer = rabbit_event:ensure_stats_timer(
                             StatsTimer,
                             fun() -> emit_stats(Self) end)};
ensure_stats_timer(State) ->
    State.

%%--------------------------------------------------------------------------

handle_method0(MethodName, FieldsBin,
               State = #v1{connection = #connection{protocol = Protocol}}) ->
    HandleException =
        fun(R) ->
            case ?IS_RUNNING(State) of
                true  -> send_exception(State, 0, R);
                %% We don't trust the client at this point - force
                %% them to wait for a bit so they can't DOS us with
                %% repeated failed logins etc.
                false -> timer:sleep(?SILENT_CLOSE_DELAY * 1000),
                         throw({channel0_error, State#v1.connection_state, R})
            end
        end,
    try
        handle_method0(Protocol:decode_method_fields(MethodName, FieldsBin),
                       State)
    catch exit:#amqp_error{method = none} = Reason ->
            HandleException(Reason#amqp_error{method = MethodName});
          Type:Reason ->
            HandleException({Type, Reason, MethodName, erlang:get_stacktrace()})
    end.

handle_method0(#'connection.start_ok'{mechanism = Mechanism,
                                      response = Response,
                                      client_properties = ClientProperties},
               State0 = #v1{connection_state = starting,
                            connection       = Connection,
                            sock             = Sock}) ->
    AuthMechanism = auth_mechanism_to_module(Mechanism),
    Capabilities =
        case rabbit_misc:table_lookup(ClientProperties, <<"capabilities">>) of
            {table, Capabilities1} -> Capabilities1;
            _                      -> []
        end,
    State = State0#v1{auth_mechanism   = AuthMechanism,
                      auth_state       = AuthMechanism:init(Sock),
                      connection_state = securing,
                      connection       =
                          Connection#connection{
                            client_properties = ClientProperties,
                            capabilities      = Capabilities}},
    auth_phase(Response, State);

handle_method0(#'connection.secure_ok'{response = Response},
               State = #v1{connection_state = securing}) ->
    auth_phase(Response, State);

handle_method0(#'connection.tune_ok'{frame_max = FrameMax,
                                     heartbeat = ClientHeartbeat},
               State = #v1{connection_state = tuning,
                           connection = Connection,
                           sock = Sock,
                           start_heartbeat_fun = SHF}) ->
    if (FrameMax /= 0) and (FrameMax < ?FRAME_MIN_SIZE) ->
            rabbit_misc:protocol_error(
              not_allowed, "frame_max=~w < ~w min size",
              [FrameMax, ?FRAME_MIN_SIZE]);
       (?FRAME_MAX /= 0) and (FrameMax > ?FRAME_MAX) ->
            rabbit_misc:protocol_error(
              not_allowed, "frame_max=~w > ~w max size",
              [FrameMax, ?FRAME_MAX]);
       true ->
            Frame = rabbit_binary_generator:build_heartbeat_frame(),
            SendFun = fun() -> catch rabbit_net:send(Sock, Frame) end,
            Parent = self(),
            ReceiveFun = fun() -> Parent ! timeout end,
            Heartbeater = SHF(Sock, ClientHeartbeat, SendFun,
                              ClientHeartbeat, ReceiveFun),
            State#v1{connection_state = opening,
                     connection = Connection#connection{
                                    timeout_sec = ClientHeartbeat,
                                    frame_max = FrameMax},
                     heartbeater = Heartbeater}
    end;

handle_method0(#'connection.open'{virtual_host = VHostPath},

               State = #v1{connection_state = opening,
                           connection = Connection = #connection{
                                          user = User,
                                          protocol = Protocol},
                           sock = Sock,
                           stats_timer = StatsTimer}) ->
    ok = rabbit_access_control:check_vhost_access(User, VHostPath),
    NewConnection = Connection#connection{vhost = VHostPath},
    ok = send_on_channel0(Sock, #'connection.open_ok'{}, Protocol),
    State1 = internal_conserve_memory(
               rabbit_alarm:register(self(), {?MODULE, conserve_memory, []}),
               State#v1{connection_state = running,
                        connection = NewConnection}),
    rabbit_event:notify(connection_created,
                        infos(?CREATION_EVENT_KEYS, State1)),
    rabbit_event:if_enabled(StatsTimer,
                            fun() -> internal_emit_stats(State1) end),
    State1;
handle_method0(#'connection.close'{}, State) when ?IS_RUNNING(State) ->
    lists:foreach(fun rabbit_channel:shutdown/1, all_channels()),
    maybe_close(State#v1{connection_state = closing});
handle_method0(#'connection.close'{},
               State = #v1{connection_state = CS,
                           connection = #connection{protocol = Protocol},
                           sock = Sock})
  when CS =:= closing; CS =:= closed ->
    %% We're already closed or closing, so we don't need to cleanup
    %% anything.
    ok = send_on_channel0(Sock, #'connection.close_ok'{}, Protocol),
    State;
handle_method0(#'connection.close_ok'{},
               State = #v1{connection_state = closed}) ->
    self() ! terminate_connection,
    State;
handle_method0(_Method, State = #v1{connection_state = CS})
  when CS =:= closing; CS =:= closed ->
    State;
handle_method0(_Method, #v1{connection_state = S}) ->
    rabbit_misc:protocol_error(
      channel_error, "unexpected method in connection state ~w", [S]).

send_on_channel0(Sock, Method, Protocol) ->
    ok = rabbit_writer:internal_send_command(Sock, 0, Method, Protocol).

auth_mechanism_to_module(TypeBin) ->
    case rabbit_registry:binary_to_type(TypeBin) of
        {error, not_found} ->
            rabbit_misc:protocol_error(
              command_invalid, "unknown authentication mechanism '~s'",
              [TypeBin]);
        T ->
            case {lists:member(T, auth_mechanisms()),
                  rabbit_registry:lookup_module(auth_mechanism, T)} of
                {true, {ok, Module}} ->
                    Module;
                _ ->
                    rabbit_misc:protocol_error(
                      command_invalid,
                      "invalid authentication mechanism '~s'", [T])
            end
    end.

auth_mechanisms() ->
    {ok, Configured} = application:get_env(auth_mechanisms),
    [Name || {Name, _Module} <- rabbit_registry:lookup_all(auth_mechanism),
             lists:member(Name, Configured)].

auth_mechanisms_binary() ->
    list_to_binary(
            string:join(
              [atom_to_list(A) || A <- auth_mechanisms()], " ")).

auth_phase(Response,
           State = #v1{auth_mechanism = AuthMechanism,
                       auth_state = AuthState,
                       connection = Connection =
                           #connection{protocol = Protocol},
                       sock = Sock}) ->
    case AuthMechanism:handle_response(Response, AuthState) of
        {refused, Msg, Args} ->
            rabbit_misc:protocol_error(
              access_refused, "~s login refused: ~s",
              [proplists:get_value(name, AuthMechanism:description()),
               io_lib:format(Msg, Args)]);
        {protocol_error, Msg, Args} ->
            rabbit_misc:protocol_error(syntax_error, Msg, Args);
        {challenge, Challenge, AuthState1} ->
            Secure = #'connection.secure'{challenge = Challenge},
            ok = send_on_channel0(Sock, Secure, Protocol),
            State#v1{auth_state = AuthState1};
        {ok, User} ->
            Tune = #'connection.tune'{channel_max = 0,
                                      frame_max = ?FRAME_MAX,
                                      heartbeat = 0},
            ok = send_on_channel0(Sock, Tune, Protocol),
            State#v1{connection_state = tuning,
                     connection = Connection#connection{user = User}}
    end.

%%--------------------------------------------------------------------------

infos(Items, State) -> [{Item, i(Item, State)} || Item <- Items].

i(pid, #v1{}) ->
    self();
i(address, #v1{sock = Sock}) ->
    socket_info(fun rabbit_net:sockname/1, fun ({A, _}) -> A end, Sock);
i(port, #v1{sock = Sock}) ->
    socket_info(fun rabbit_net:sockname/1, fun ({_, P}) -> P end, Sock);
i(peer_address, #v1{sock = Sock}) ->
    socket_info(fun rabbit_net:peername/1, fun ({A, _}) -> A end, Sock);
i(peer_port, #v1{sock = Sock}) ->
    socket_info(fun rabbit_net:peername/1, fun ({_, P}) -> P end, Sock);
i(ssl, #v1{sock = Sock}) ->
    rabbit_net:is_ssl(Sock);
i(ssl_protocol, #v1{sock = Sock}) ->
    ssl_info(fun ({P, _}) -> P end, Sock);
i(ssl_key_exchange, #v1{sock = Sock}) ->
    ssl_info(fun ({_, {K, _, _}}) -> K end, Sock);
i(ssl_cipher, #v1{sock = Sock}) ->
    ssl_info(fun ({_, {_, C, _}}) -> C end, Sock);
i(ssl_hash, #v1{sock = Sock}) ->
    ssl_info(fun ({_, {_, _, H}}) -> H end, Sock);
i(peer_cert_issuer, #v1{sock = Sock}) ->
    cert_info(fun rabbit_ssl:peer_cert_issuer/1, Sock);
i(peer_cert_subject, #v1{sock = Sock}) ->
    cert_info(fun rabbit_ssl:peer_cert_subject/1, Sock);
i(peer_cert_validity, #v1{sock = Sock}) ->
    cert_info(fun rabbit_ssl:peer_cert_validity/1, Sock);
i(SockStat, #v1{sock = Sock}) when SockStat =:= recv_oct;
                                   SockStat =:= recv_cnt;
                                   SockStat =:= send_oct;
                                   SockStat =:= send_cnt;
                                   SockStat =:= send_pend ->
    socket_info(fun () -> rabbit_net:getstat(Sock, [SockStat]) end,
                fun ([{_, I}]) -> I end);
i(state, #v1{connection_state = S}) ->
    S;
i(channels, #v1{}) ->
    length(all_channels());
i(protocol, #v1{connection = #connection{protocol = none}}) ->
    none;
i(protocol, #v1{connection = #connection{protocol = Protocol}}) ->
    Protocol:version();
i(auth_mechanism, #v1{auth_mechanism = none}) ->
    none;
i(auth_mechanism, #v1{auth_mechanism = Mechanism}) ->
    proplists:get_value(name, Mechanism:description());
i(user, #v1{connection = #connection{user = #user{username = Username}}}) ->
    Username;
i(user, #v1{connection = #connection{user = none}}) ->
    '';
i(vhost, #v1{connection = #connection{vhost = VHost}}) ->
    VHost;
i(timeout, #v1{connection = #connection{timeout_sec = Timeout}}) ->
    Timeout;
i(frame_max, #v1{connection = #connection{frame_max = FrameMax}}) ->
    FrameMax;
i(client_properties, #v1{connection = #connection{
                           client_properties = ClientProperties}}) ->
    ClientProperties;
i(Item, #v1{}) ->
    throw({bad_argument, Item}).

socket_info(Get, Select, Sock) ->
    socket_info(fun() -> Get(Sock) end, Select).

socket_info(Get, Select) ->
    case Get() of
        {ok,    T} -> Select(T);
        {error, _} -> ''
    end.

ssl_info(F, Sock) ->
    %% The first ok form is R14
    %% The second is R13 - the extra term is exportability (by inspection,
    %% the docs are wrong)
    case rabbit_net:ssl_info(Sock) of
        nossl                   -> '';
        {error, _}              -> '';
        {ok, {P, {K, C, H}}}    -> F({P, {K, C, H}});
        {ok, {P, {K, C, H, _}}} -> F({P, {K, C, H}})
    end.

cert_info(F, Sock) ->
    case rabbit_net:peercert(Sock) of
        nossl                -> '';
        {error, no_peercert} -> '';
        {ok, Cert}           -> list_to_binary(F(Cert))
    end.

%%--------------------------------------------------------------------------

send_to_new_channel(Channel, AnalyzedFrame, State) ->
    #v1{sock = Sock, queue_collector = Collector,
        channel_sup_sup_pid = ChanSupSup,
        connection = #connection{protocol     = Protocol,
                                 frame_max    = FrameMax,
                                 user         = User,
                                 vhost        = VHost,
                                 capabilities = Capabilities}} = State,
    {ok, _ChSupPid, {ChPid, AState}} =
        rabbit_channel_sup_sup:start_channel(
          ChanSupSup, {tcp, Protocol, Sock, Channel, FrameMax, self(), User,
<<<<<<< HEAD
                       VHost, Collector}),
    MRef = erlang:monitor(process, ChPid),
=======
                       VHost, Capabilities, Collector}),
    erlang:monitor(process, ChPid),
>>>>>>> 62b7f0ba
    NewAState = process_channel_frame(AnalyzedFrame, self(),
                                      Channel, ChPid, AState),
    put({channel, Channel}, {ChPid, NewAState}),
    put({ch_pid, ChPid}, {Channel, MRef}),
    State.

process_channel_frame(Frame, ErrPid, Channel, ChPid, AState) ->
    case rabbit_command_assembler:process(Frame, AState) of
        {ok, NewAState}                  -> NewAState;
        {ok, Method, NewAState}          -> rabbit_channel:do(ChPid, Method),
                                            NewAState;
        {ok, Method, Content, NewAState} -> rabbit_channel:do(ChPid,
                                                              Method, Content),
                                            NewAState;
        {error, Reason}                  -> ErrPid ! {channel_exit, Channel,
                                                      Reason},
                                            AState
    end.

handle_exception(State = #v1{connection_state = closed}, _Channel, _Reason) ->
    State;
handle_exception(State, Channel, Reason) ->
    send_exception(State, Channel, Reason).

send_exception(State = #v1{connection = #connection{protocol = Protocol}},
               Channel, Reason) ->
    {0, CloseMethod} =
        rabbit_binary_generator:map_exception(Channel, Reason, Protocol),
    terminate_channels(),
    State1 = close_connection(State),
    ok = rabbit_writer:internal_send_command(
           State1#v1.sock, 0, CloseMethod, Protocol),
    State1.

internal_emit_stats(State = #v1{stats_timer = StatsTimer}) ->
    rabbit_event:notify(connection_stats, infos(?STATISTICS_KEYS, State)),
    State#v1{stats_timer = rabbit_event:reset_stats_timer(StatsTimer)}.<|MERGE_RESOLUTION|>--- conflicted
+++ resolved
@@ -868,14 +868,9 @@
                                  capabilities = Capabilities}} = State,
     {ok, _ChSupPid, {ChPid, AState}} =
         rabbit_channel_sup_sup:start_channel(
-          ChanSupSup, {tcp, Protocol, Sock, Channel, FrameMax, self(), User,
-<<<<<<< HEAD
-                       VHost, Collector}),
+          ChanSupSup, {tcp, Sock, Channel, FrameMax, self(), Protocol, User,
+                       VHost, Capabilities, Collector}),
     MRef = erlang:monitor(process, ChPid),
-=======
-                       VHost, Capabilities, Collector}),
-    erlang:monitor(process, ChPid),
->>>>>>> 62b7f0ba
     NewAState = process_channel_frame(AnalyzedFrame, self(),
                                       Channel, ChPid, AState),
     put({channel, Channel}, {ChPid, NewAState}),
