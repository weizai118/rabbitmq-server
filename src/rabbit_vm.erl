--- conflicted
+++ resolved
@@ -41,13 +41,8 @@
         [aggregate(Names, Sums, memory, fun (X) -> X end)
          || Names <- distinguished_interesting_sups()],
 
-<<<<<<< HEAD
-    Mnesia       = mnesia_memory(),
+    Mnesia              = mnesia_memory(),
     MsgIndexETS  = ets_memory([msg_store_persistent_vhost, msg_store_transient_vhost]),
-    MgmtDbETS    = ets_memory([rabbit_mgmt_event_collector]),
-=======
-    Mnesia              = mnesia_memory(),
-    MsgIndexETS         = ets_memory([msg_store_persistent, msg_store_transient]),
     MetricsETS          = ets_memory([rabbit_metrics]),
     MetricsProc  = try
 		       [{_, M}] = process_info(whereis(rabbit_metrics), [memory]),
@@ -57,7 +52,6 @@
 			   0
 		   end,
     MgmtDbETS           = ets_memory([rabbit_mgmt_storage]),
->>>>>>> 21e8b335
 
     [{total,     Total},
      {processes, Processes},
