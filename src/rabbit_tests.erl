%% The contents of this file are subject to the Mozilla Public License
%% Version 1.1 (the "License"); you may not use this file except in
%% compliance with the License. You may obtain a copy of the License
%% at http://www.mozilla.org/MPL/
%%
%% Software distributed under the License is distributed on an "AS IS"
%% basis, WITHOUT WARRANTY OF ANY KIND, either express or implied. See
%% the License for the specific language governing rights and
%% limitations under the License.
%%
%% The Original Code is RabbitMQ.
%%
%% The Initial Developer of the Original Code is VMware, Inc.
%% Copyright (c) 2007-2012 VMware, Inc.  All rights reserved.
%%

-module(rabbit_tests).

-compile([export_all]).

-export([all_tests/0]).

-import(rabbit_misc, [pget/2]).

-include("rabbit.hrl").
-include("rabbit_framing.hrl").
-include_lib("kernel/include/file.hrl").

-define(PERSISTENT_MSG_STORE, msg_store_persistent).
-define(TRANSIENT_MSG_STORE,  msg_store_transient).
-define(CLEANUP_QUEUE_NAME, <<"cleanup-queue">>).
-define(TIMEOUT, 5000).

all_tests() ->
    ok = setup_cluster(),
    ok = supervisor2_tests:test_all(),
    passed = gm_tests:all_tests(),
    passed = mirrored_supervisor_tests:all_tests(),
    application:set_env(rabbit, file_handles_high_watermark, 10, infinity),
    ok = file_handle_cache:set_limit(10),
    passed = test_version_equivalance(),
    passed = test_multi_call(),
    passed = test_file_handle_cache(),
    passed = test_backing_queue(),
    passed = test_rabbit_basic_header_handling(),
    passed = test_priority_queue(),
    passed = test_pg_local(),
    passed = test_unfold(),
    passed = test_supervisor_delayed_restart(),
    passed = test_table_codec(),
    passed = test_content_framing(),
    passed = test_content_transcoding(),
    passed = test_topic_matching(),
    passed = test_log_management(),
    passed = test_app_management(),
    passed = test_log_management_during_startup(),
    passed = test_statistics(),
    passed = test_arguments_parser(),
    passed = test_dynamic_mirroring(),
    passed = test_user_management(),
    passed = test_runtime_parameters(),
    passed = test_policy_validation(),
    passed = test_server_status(),
    passed = test_confirms(),
    passed =
        do_if_secondary_node(
          fun run_cluster_dependent_tests/1,
          fun (SecondaryNode) ->
                  io:format("Skipping cluster dependent tests with node ~p~n",
                            [SecondaryNode]),
                  passed
          end),
    passed = test_configurable_server_properties(),
    passed.


do_if_secondary_node(Up, Down) ->
    SecondaryNode = rabbit_nodes:make("hare"),

    case net_adm:ping(SecondaryNode) of
        pong -> Up(SecondaryNode);
        pang -> Down(SecondaryNode)
    end.

setup_cluster() ->
    do_if_secondary_node(
      fun (SecondaryNode) ->
              cover:stop(SecondaryNode),
              ok = control_action(stop_app, []),
              %% 'cover' does not cope at all well with nodes disconnecting,
              %% which happens as part of reset. So we turn it off
              %% temporarily. That is ok even if we're not in general using
              %% cover, it just turns the engine on / off and doesn't log
              %% anything.  Note that this way cover won't be on when joining
              %% the cluster, but this is OK since we're testing the clustering
              %% interface elsewere anyway.
              cover:stop(nodes()),
              ok = control_action(join_cluster,
                                  [atom_to_list(SecondaryNode)]),
              cover:start(nodes()),
              ok = control_action(start_app, []),
              ok = control_action(start_app, SecondaryNode, [], [])
      end,
      fun (_) -> ok end).

maybe_run_cluster_dependent_tests() ->
    do_if_secondary_node(
      fun (SecondaryNode) ->
              passed = run_cluster_dependent_tests(SecondaryNode)
      end,
      fun (SecondaryNode) ->
              io:format("Skipping cluster dependent tests with node ~p~n",
                        [SecondaryNode])
      end).

run_cluster_dependent_tests(SecondaryNode) ->
    io:format("Running cluster dependent tests with node ~p~n", [SecondaryNode]),
    passed = test_delegates_async(SecondaryNode),
    passed = test_delegates_sync(SecondaryNode),
    passed = test_queue_cleanup(SecondaryNode),
    passed = test_declare_on_dead_queue(SecondaryNode),
    passed = test_refresh_events(SecondaryNode),

    %% we now run the tests remotely, so that code coverage on the
    %% local node picks up more of the delegate
    Node = node(),
    Self = self(),
    Remote = spawn(SecondaryNode,
                   fun () -> Rs = [ test_delegates_async(Node),
                                    test_delegates_sync(Node),
                                    test_queue_cleanup(Node),
                                    test_declare_on_dead_queue(Node),
                                    test_refresh_events(Node) ],
                             Self ! {self(), Rs}
                   end),
    receive
        {Remote, Result} ->
            Result = lists:duplicate(length(Result), passed)
    after 30000 ->
            throw(timeout)
    end,

    passed.

test_version_equivalance() ->
    true = rabbit_misc:version_minor_equivalent("3.0.0", "3.0.0"),
    true = rabbit_misc:version_minor_equivalent("3.0.0", "3.0.1"),
    true = rabbit_misc:version_minor_equivalent("%%VSN%%", "%%VSN%%"),
    false = rabbit_misc:version_minor_equivalent("3.0.0", "3.1.0"),
    false = rabbit_misc:version_minor_equivalent("3.0.0", "3.0"),
    false = rabbit_misc:version_minor_equivalent("3.0.0", "3.0.0.1"),
    false = rabbit_misc:version_minor_equivalent("3.0.0", "3.0.foo"),
    passed.

test_multi_call() ->
    Fun = fun() ->
                  receive
                      {'$gen_call', {From, Mref}, request} ->
                          From ! {Mref, response}
                  end,
                  receive
                      never -> ok
                  end
          end,
    Pid1 = spawn(Fun),
    Pid2 = spawn(Fun),
    Pid3 = spawn(Fun),
    exit(Pid2, bang),
    {[{Pid1, response}, {Pid3, response}], [{Pid2, _Fail}]} =
        rabbit_misc:multi_call([Pid1, Pid2, Pid3], request),
    exit(Pid1, bang),
    exit(Pid3, bang),
    passed.

test_rabbit_basic_header_handling() ->
    passed = write_table_with_invalid_existing_type_test(),
    passed = invalid_existing_headers_test(),
    passed = disparate_invalid_header_entries_accumulate_separately_test(),
    passed = corrupt_or_invalid_headers_are_overwritten_test(),
    passed = invalid_same_header_entry_accumulation_test(),
    passed.

-define(XDEATH_TABLE,
        [{<<"reason">>,       longstr,   <<"blah">>},
         {<<"queue">>,        longstr,   <<"foo.bar.baz">>},
         {<<"exchange">>,     longstr,   <<"my-exchange">>},
         {<<"routing-keys">>, array,     []}]).

-define(ROUTE_TABLE, [{<<"redelivered">>, bool, <<"true">>}]).

-define(BAD_HEADER(K), {<<K>>, longstr, <<"bad ", K>>}).
-define(BAD_HEADER2(K, Suf), {<<K>>, longstr, <<"bad ", K, Suf>>}).
-define(FOUND_BAD_HEADER(K), {<<K>>, array, [{longstr, <<"bad ", K>>}]}).

write_table_with_invalid_existing_type_test() ->
    prepend_check(<<"header1">>, ?XDEATH_TABLE, [?BAD_HEADER("header1")]),
    passed.

invalid_existing_headers_test() ->
    Headers =
        prepend_check(<<"header2">>, ?ROUTE_TABLE, [?BAD_HEADER("header2")]),
    {array, [{table, ?ROUTE_TABLE}]} =
        rabbit_misc:table_lookup(Headers, <<"header2">>),
    passed.

disparate_invalid_header_entries_accumulate_separately_test() ->
    BadHeaders = [?BAD_HEADER("header2")],
    Headers = prepend_check(<<"header2">>, ?ROUTE_TABLE, BadHeaders),
    Headers2 = prepend_check(<<"header1">>, ?XDEATH_TABLE,
                             [?BAD_HEADER("header1") | Headers]),
    {table, [?FOUND_BAD_HEADER("header1"),
             ?FOUND_BAD_HEADER("header2")]} =
        rabbit_misc:table_lookup(Headers2, ?INVALID_HEADERS_KEY),
    passed.

corrupt_or_invalid_headers_are_overwritten_test() ->
    Headers0 = [?BAD_HEADER("header1"),
                ?BAD_HEADER("x-invalid-headers")],
    Headers1 = prepend_check(<<"header1">>, ?XDEATH_TABLE, Headers0),
    {table,[?FOUND_BAD_HEADER("header1"),
            ?FOUND_BAD_HEADER("x-invalid-headers")]} =
        rabbit_misc:table_lookup(Headers1, ?INVALID_HEADERS_KEY),
    passed.

invalid_same_header_entry_accumulation_test() ->
    BadHeader1 = ?BAD_HEADER2("header1", "a"),
    Headers = prepend_check(<<"header1">>, ?ROUTE_TABLE, [BadHeader1]),
    Headers2 = prepend_check(<<"header1">>, ?ROUTE_TABLE,
                             [?BAD_HEADER2("header1", "b") | Headers]),
    {table, InvalidHeaders} =
        rabbit_misc:table_lookup(Headers2, ?INVALID_HEADERS_KEY),
    {array, [{longstr,<<"bad header1b">>},
             {longstr,<<"bad header1a">>}]} =
        rabbit_misc:table_lookup(InvalidHeaders, <<"header1">>),
    passed.

prepend_check(HeaderKey, HeaderTable, Headers) ->
    Headers1 = rabbit_basic:prepend_table_header(
                HeaderKey, HeaderTable, Headers),
    {table, Invalid} =
        rabbit_misc:table_lookup(Headers1, ?INVALID_HEADERS_KEY),
    {Type, Value} = rabbit_misc:table_lookup(Headers, HeaderKey),
    {array, [{Type, Value} | _]} =
        rabbit_misc:table_lookup(Invalid, HeaderKey),
    Headers1.

test_priority_queue() ->

    false = priority_queue:is_queue(not_a_queue),

    %% empty Q
    Q = priority_queue:new(),
    {true, true, 0, [], []} = test_priority_queue(Q),

    %% 1-4 element no-priority Q
    true = lists:all(fun (X) -> X =:= passed end,
                     lists:map(fun test_simple_n_element_queue/1,
                               lists:seq(1, 4))),

    %% 1-element priority Q
    Q1 = priority_queue:in(foo, 1, priority_queue:new()),
    {true, false, 1, [{1, foo}], [foo]} =
        test_priority_queue(Q1),

    %% 2-element same-priority Q
    Q2 = priority_queue:in(bar, 1, Q1),
    {true, false, 2, [{1, foo}, {1, bar}], [foo, bar]} =
        test_priority_queue(Q2),

    %% 2-element different-priority Q
    Q3 = priority_queue:in(bar, 2, Q1),
    {true, false, 2, [{2, bar}, {1, foo}], [bar, foo]} =
        test_priority_queue(Q3),

    %% 1-element negative priority Q
    Q4 = priority_queue:in(foo, -1, priority_queue:new()),
    {true, false, 1, [{-1, foo}], [foo]} = test_priority_queue(Q4),

    %% merge 2 * 1-element no-priority Qs
    Q5 = priority_queue:join(priority_queue:in(foo, Q),
                             priority_queue:in(bar, Q)),
    {true, false, 2, [{0, foo}, {0, bar}], [foo, bar]} =
        test_priority_queue(Q5),

    %% merge 1-element no-priority Q with 1-element priority Q
    Q6 = priority_queue:join(priority_queue:in(foo, Q),
                             priority_queue:in(bar, 1, Q)),
    {true, false, 2, [{1, bar}, {0, foo}], [bar, foo]} =
        test_priority_queue(Q6),

    %% merge 1-element priority Q with 1-element no-priority Q
    Q7 = priority_queue:join(priority_queue:in(foo, 1, Q),
                             priority_queue:in(bar, Q)),
    {true, false, 2, [{1, foo}, {0, bar}], [foo, bar]} =
        test_priority_queue(Q7),

    %% merge 2 * 1-element same-priority Qs
    Q8 = priority_queue:join(priority_queue:in(foo, 1, Q),
                             priority_queue:in(bar, 1, Q)),
    {true, false, 2, [{1, foo}, {1, bar}], [foo, bar]} =
        test_priority_queue(Q8),

    %% merge 2 * 1-element different-priority Qs
    Q9 = priority_queue:join(priority_queue:in(foo, 1, Q),
                             priority_queue:in(bar, 2, Q)),
    {true, false, 2, [{2, bar}, {1, foo}], [bar, foo]} =
        test_priority_queue(Q9),

    %% merge 2 * 1-element different-priority Qs (other way around)
    Q10 = priority_queue:join(priority_queue:in(bar, 2, Q),
                              priority_queue:in(foo, 1, Q)),
    {true, false, 2, [{2, bar}, {1, foo}], [bar, foo]} =
        test_priority_queue(Q10),

    %% merge 2 * 2-element multi-different-priority Qs
    Q11 = priority_queue:join(Q6, Q5),
    {true, false, 4, [{1, bar}, {0, foo}, {0, foo}, {0, bar}],
     [bar, foo, foo, bar]} = test_priority_queue(Q11),

    %% and the other way around
    Q12 = priority_queue:join(Q5, Q6),
    {true, false, 4, [{1, bar}, {0, foo}, {0, bar}, {0, foo}],
     [bar, foo, bar, foo]} = test_priority_queue(Q12),

    %% merge with negative priorities
    Q13 = priority_queue:join(Q4, Q5),
    {true, false, 3, [{0, foo}, {0, bar}, {-1, foo}], [foo, bar, foo]} =
        test_priority_queue(Q13),

    %% and the other way around
    Q14 = priority_queue:join(Q5, Q4),
    {true, false, 3, [{0, foo}, {0, bar}, {-1, foo}], [foo, bar, foo]} =
        test_priority_queue(Q14),

    %% joins with empty queues:
    Q1 = priority_queue:join(Q, Q1),
    Q1 = priority_queue:join(Q1, Q),

    %% insert with priority into non-empty zero-priority queue
    Q15 = priority_queue:in(baz, 1, Q5),
    {true, false, 3, [{1, baz}, {0, foo}, {0, bar}], [baz, foo, bar]} =
        test_priority_queue(Q15),

    %% 1-element infinity priority Q
    Q16 = priority_queue:in(foo, infinity, Q),
    {true, false, 1, [{infinity, foo}], [foo]} = test_priority_queue(Q16),

    %% add infinity to 0-priority Q
    Q17 = priority_queue:in(foo, infinity, priority_queue:in(bar, Q)),
    {true, false, 2, [{infinity, foo}, {0, bar}], [foo, bar]} =
        test_priority_queue(Q17),

    %% and the other way around
    Q18 = priority_queue:in(bar, priority_queue:in(foo, infinity, Q)),
    {true, false, 2, [{infinity, foo}, {0, bar}], [foo, bar]} =
        test_priority_queue(Q18),

    %% add infinity to mixed-priority Q
    Q19 = priority_queue:in(qux, infinity, Q3),
    {true, false, 3, [{infinity, qux}, {2, bar}, {1, foo}], [qux, bar, foo]} =
        test_priority_queue(Q19),

    %% merge the above with a negative priority Q
    Q20 = priority_queue:join(Q19, Q4),
    {true, false, 4, [{infinity, qux}, {2, bar}, {1, foo}, {-1, foo}],
     [qux, bar, foo, foo]} = test_priority_queue(Q20),

    %% merge two infinity priority queues
    Q21 = priority_queue:join(priority_queue:in(foo, infinity, Q),
                              priority_queue:in(bar, infinity, Q)),
    {true, false, 2, [{infinity, foo}, {infinity, bar}], [foo, bar]} =
        test_priority_queue(Q21),

    %% merge two mixed priority with infinity queues
    Q22 = priority_queue:join(Q18, Q20),
    {true, false, 6, [{infinity, foo}, {infinity, qux}, {2, bar}, {1, foo},
                      {0, bar}, {-1, foo}], [foo, qux, bar, foo, bar, foo]} =
        test_priority_queue(Q22),

    passed.

priority_queue_in_all(Q, L) ->
    lists:foldl(fun (X, Acc) -> priority_queue:in(X, Acc) end, Q, L).

priority_queue_out_all(Q) ->
    case priority_queue:out(Q) of
        {empty, _}       -> [];
        {{value, V}, Q1} -> [V | priority_queue_out_all(Q1)]
    end.

test_priority_queue(Q) ->
    {priority_queue:is_queue(Q),
     priority_queue:is_empty(Q),
     priority_queue:len(Q),
     priority_queue:to_list(Q),
     priority_queue_out_all(Q)}.

test_simple_n_element_queue(N) ->
    Items = lists:seq(1, N),
    Q = priority_queue_in_all(priority_queue:new(), Items),
    ToListRes = [{0, X} || X <- Items],
    {true, false, N, ToListRes, Items} = test_priority_queue(Q),
    passed.

test_pg_local() ->
    [P, Q] = [spawn(fun () -> receive X -> X end end) || _ <- [x, x]],
    check_pg_local(ok, [], []),
    check_pg_local(pg_local:join(a, P), [P], []),
    check_pg_local(pg_local:join(b, P), [P], [P]),
    check_pg_local(pg_local:join(a, P), [P, P], [P]),
    check_pg_local(pg_local:join(a, Q), [P, P, Q], [P]),
    check_pg_local(pg_local:join(b, Q), [P, P, Q], [P, Q]),
    check_pg_local(pg_local:join(b, Q), [P, P, Q], [P, Q, Q]),
    check_pg_local(pg_local:leave(a, P), [P, Q], [P, Q, Q]),
    check_pg_local(pg_local:leave(b, P), [P, Q], [Q, Q]),
    check_pg_local(pg_local:leave(a, P), [Q], [Q, Q]),
    check_pg_local(pg_local:leave(a, P), [Q], [Q, Q]),
    [begin X ! done,
           Ref = erlang:monitor(process, X),
           receive {'DOWN', Ref, process, X, _Info} -> ok end
     end  || X <- [P, Q]],
    check_pg_local(ok, [], []),
    passed.

check_pg_local(ok, APids, BPids) ->
    ok = pg_local:sync(),
    [true, true] = [lists:sort(Pids) == lists:sort(pg_local:get_members(Key)) ||
                       {Key, Pids} <- [{a, APids}, {b, BPids}]].

test_unfold() ->
    {[], test} = rabbit_misc:unfold(fun (_V) -> false end, test),
    List = lists:seq(2,20,2),
    {List, 0} = rabbit_misc:unfold(fun (0) -> false;
                                       (N) -> {true, N*2, N-1}
                                   end, 10),
    passed.

test_table_codec() ->
    %% FIXME this does not test inexact numbers (double and float) yet,
    %% because they won't pass the equality assertions
    Table = [{<<"longstr">>,   longstr,   <<"Here is a long string">>},
             {<<"signedint">>, signedint, 12345},
             {<<"decimal">>,   decimal,   {3, 123456}},
             {<<"timestamp">>, timestamp, 109876543209876},
             {<<"table">>,     table,     [{<<"one">>, signedint, 54321},
                                           {<<"two">>, longstr,
                                            <<"A long string">>}]},
             {<<"byte">>,      byte,      255},
             {<<"long">>,      long,      1234567890},
             {<<"short">>,     short,     655},
             {<<"bool">>,      bool,      true},
             {<<"binary">>,    binary,    <<"a binary string">>},
             {<<"void">>,      void,      undefined},
             {<<"array">>,     array,     [{signedint, 54321},
                                           {longstr, <<"A long string">>}]}
            ],
    Binary = <<
               7,"longstr",   "S", 21:32, "Here is a long string",
               9,"signedint", "I", 12345:32/signed,
               7,"decimal",   "D", 3, 123456:32,
               9,"timestamp", "T", 109876543209876:64,
               5,"table",     "F", 31:32, % length of table
               3,"one",       "I", 54321:32,
               3,"two",       "S", 13:32, "A long string",
               4,"byte",      "b", 255:8,
               4,"long",      "l", 1234567890:64,
               5,"short",     "s", 655:16,
               4,"bool",      "t", 1,
               6,"binary",    "x", 15:32, "a binary string",
               4,"void",      "V",
               5,"array",     "A", 23:32,
               "I", 54321:32,
               "S", 13:32, "A long string"
             >>,
    Binary = rabbit_binary_generator:generate_table(Table),
    Table  = rabbit_binary_parser:parse_table(Binary),
    passed.

%% Test that content frames don't exceed frame-max
test_content_framing(FrameMax, BodyBin) ->
    [Header | Frames] =
        rabbit_binary_generator:build_simple_content_frames(
          1,
          rabbit_binary_generator:ensure_content_encoded(
            rabbit_basic:build_content(#'P_basic'{}, BodyBin),
            rabbit_framing_amqp_0_9_1),
          FrameMax,
          rabbit_framing_amqp_0_9_1),
    %% header is formatted correctly and the size is the total of the
    %% fragments
    <<_FrameHeader:7/binary, _ClassAndWeight:4/binary,
      BodySize:64/unsigned, _Rest/binary>> = list_to_binary(Header),
    BodySize = size(BodyBin),
    true = lists:all(
             fun (ContentFrame) ->
                     FrameBinary = list_to_binary(ContentFrame),
                     %% assert
                     <<_TypeAndChannel:3/binary,
                       Size:32/unsigned, _Payload:Size/binary, 16#CE>> =
                         FrameBinary,
                     size(FrameBinary) =< FrameMax
             end, Frames),
    passed.

test_content_framing() ->
    %% no content
    passed = test_content_framing(4096, <<>>),
    %% easily fit in one frame
    passed = test_content_framing(4096, <<"Easy">>),
    %% exactly one frame (empty frame = 8 bytes)
    passed = test_content_framing(11, <<"One">>),
    %% more than one frame
    passed = test_content_framing(11, <<"More than one frame">>),
    passed.

test_content_transcoding() ->
    %% there are no guarantees provided by 'clear' - it's just a hint
    ClearDecoded = fun rabbit_binary_parser:clear_decoded_content/1,
    ClearEncoded = fun rabbit_binary_generator:clear_encoded_content/1,
    EnsureDecoded =
        fun (C0) ->
                C1 = rabbit_binary_parser:ensure_content_decoded(C0),
                true = C1#content.properties =/= none,
                C1
        end,
    EnsureEncoded =
        fun (Protocol) ->
                fun (C0) ->
                        C1 = rabbit_binary_generator:ensure_content_encoded(
                               C0, Protocol),
                        true = C1#content.properties_bin =/= none,
                        C1
                end
        end,
    %% Beyond the assertions in Ensure*, the only testable guarantee
    %% is that the operations should never fail.
    %%
    %% If we were using quickcheck we'd simply stuff all the above
    %% into a generator for sequences of operations. In the absence of
    %% quickcheck we pick particularly interesting sequences that:
    %%
    %% - execute every op twice since they are idempotent
    %% - invoke clear_decoded, clear_encoded, decode and transcode
    %%   with one or both of decoded and encoded content present
    [begin
         sequence_with_content([Op]),
         sequence_with_content([ClearEncoded, Op]),
         sequence_with_content([ClearDecoded, Op])
     end || Op <- [ClearDecoded, ClearEncoded, EnsureDecoded,
                   EnsureEncoded(rabbit_framing_amqp_0_9_1),
                   EnsureEncoded(rabbit_framing_amqp_0_8)]],
    passed.

sequence_with_content(Sequence) ->
    lists:foldl(fun (F, V) -> F(F(V)) end,
                rabbit_binary_generator:ensure_content_encoded(
                  rabbit_basic:build_content(#'P_basic'{}, <<>>),
                  rabbit_framing_amqp_0_9_1),
                Sequence).

test_topic_matching() ->
    XName = #resource{virtual_host = <<"/">>,
                      kind = exchange,
                      name = <<"test_exchange">>},
    X = #exchange{name = XName, type = topic, durable = false,
                  auto_delete = false, arguments = []},
    %% create
    rabbit_exchange_type_topic:validate(X),
    exchange_op_callback(X, create, []),

    %% add some bindings
    Bindings = [#binding{source = XName,
                         key = list_to_binary(Key),
                         destination = #resource{virtual_host = <<"/">>,
                                                 kind = queue,
                                                 name = list_to_binary(Q)}} ||
                   {Key, Q} <- [{"a.b.c",         "t1"},
                                {"a.*.c",         "t2"},
                                {"a.#.b",         "t3"},
                                {"a.b.b.c",       "t4"},
                                {"#",             "t5"},
                                {"#.#",           "t6"},
                                {"#.b",           "t7"},
                                {"*.*",           "t8"},
                                {"a.*",           "t9"},
                                {"*.b.c",         "t10"},
                                {"a.#",           "t11"},
                                {"a.#.#",         "t12"},
                                {"b.b.c",         "t13"},
                                {"a.b.b",         "t14"},
                                {"a.b",           "t15"},
                                {"b.c",           "t16"},
                                {"",              "t17"},
                                {"*.*.*",         "t18"},
                                {"vodka.martini", "t19"},
                                {"a.b.c",         "t20"},
                                {"*.#",           "t21"},
                                {"#.*.#",         "t22"},
                                {"*.#.#",         "t23"},
                                {"#.#.#",         "t24"},
                                {"*",             "t25"},
                                {"#.b.#",         "t26"}]],
    lists:foreach(fun (B) -> exchange_op_callback(X, add_binding, [B]) end,
                  Bindings),

    %% test some matches
    test_topic_expect_match(
      X, [{"a.b.c",               ["t1", "t2", "t5", "t6", "t10", "t11", "t12",
                                   "t18", "t20", "t21", "t22", "t23", "t24",
                                   "t26"]},
          {"a.b",                 ["t3", "t5", "t6", "t7", "t8", "t9", "t11",
                                   "t12", "t15", "t21", "t22", "t23", "t24",
                                   "t26"]},
          {"a.b.b",               ["t3", "t5", "t6", "t7", "t11", "t12", "t14",
                                   "t18", "t21", "t22", "t23", "t24", "t26"]},
          {"",                    ["t5", "t6", "t17", "t24"]},
          {"b.c.c",               ["t5", "t6", "t18", "t21", "t22", "t23",
                                   "t24", "t26"]},
          {"a.a.a.a.a",           ["t5", "t6", "t11", "t12", "t21", "t22",
                                   "t23", "t24"]},
          {"vodka.gin",           ["t5", "t6", "t8", "t21", "t22", "t23",
                                   "t24"]},
          {"vodka.martini",       ["t5", "t6", "t8", "t19", "t21", "t22", "t23",
                                   "t24"]},
          {"b.b.c",               ["t5", "t6", "t10", "t13", "t18", "t21",
                                   "t22", "t23", "t24", "t26"]},
          {"nothing.here.at.all", ["t5", "t6", "t21", "t22", "t23", "t24"]},
          {"oneword",             ["t5", "t6", "t21", "t22", "t23", "t24",
                                   "t25"]}]),

    %% remove some bindings
    RemovedBindings = [lists:nth(1, Bindings), lists:nth(5, Bindings),
                       lists:nth(11, Bindings), lists:nth(19, Bindings),
                       lists:nth(21, Bindings)],
    exchange_op_callback(X, remove_bindings, [RemovedBindings]),
    RemainingBindings = ordsets:to_list(
                          ordsets:subtract(ordsets:from_list(Bindings),
                                           ordsets:from_list(RemovedBindings))),

    %% test some matches
    test_topic_expect_match(
      X,
      [{"a.b.c",               ["t2", "t6", "t10", "t12", "t18", "t20", "t22",
                                "t23", "t24", "t26"]},
       {"a.b",                 ["t3", "t6", "t7", "t8", "t9", "t12", "t15",
                                "t22", "t23", "t24", "t26"]},
       {"a.b.b",               ["t3", "t6", "t7", "t12", "t14", "t18", "t22",
                                "t23", "t24", "t26"]},
       {"",                    ["t6", "t17", "t24"]},
       {"b.c.c",               ["t6", "t18", "t22", "t23", "t24", "t26"]},
       {"a.a.a.a.a",           ["t6", "t12", "t22", "t23", "t24"]},
       {"vodka.gin",           ["t6", "t8", "t22", "t23", "t24"]},
       {"vodka.martini",       ["t6", "t8", "t22", "t23", "t24"]},
       {"b.b.c",               ["t6", "t10", "t13", "t18", "t22", "t23",
                                "t24", "t26"]},
       {"nothing.here.at.all", ["t6", "t22", "t23", "t24"]},
       {"oneword",             ["t6", "t22", "t23", "t24", "t25"]}]),

    %% remove the entire exchange
    exchange_op_callback(X, delete, [RemainingBindings]),
    %% none should match now
    test_topic_expect_match(X, [{"a.b.c", []}, {"b.b.c", []}, {"", []}]),
    passed.

exchange_op_callback(X, Fun, Args) ->
    rabbit_misc:execute_mnesia_transaction(
      fun () -> rabbit_exchange:callback(X, Fun, transaction, [X] ++ Args) end),
    rabbit_exchange:callback(X, Fun, none, [X] ++ Args).

test_topic_expect_match(X, List) ->
    lists:foreach(
      fun ({Key, Expected}) ->
              BinKey = list_to_binary(Key),
              Message = rabbit_basic:message(X#exchange.name, BinKey,
                                             #'P_basic'{}, <<>>),
              Res = rabbit_exchange_type_topic:route(
                      X, #delivery{mandatory = false,
                                   sender    = self(),
                                   message   = Message}),
              ExpectedRes = lists:map(
                              fun (Q) -> #resource{virtual_host = <<"/">>,
                                                   kind = queue,
                                                   name = list_to_binary(Q)}
                              end, Expected),
              true = (lists:usort(ExpectedRes) =:= lists:usort(Res))
      end, List).

test_app_management() ->
    control_action(wait, [rabbit_mnesia:dir() ++ ".pid"]),
    %% Starting, stopping and diagnostics.  Note that we don't try
    %% 'report' when the rabbit app is stopped and that we enable
    %% tracing for the duration of this function.
    ok = control_action(trace_on, []),
    ok = control_action(stop_app, []),
    ok = control_action(stop_app, []),
    ok = control_action(status, []),
    ok = control_action(cluster_status, []),
    ok = control_action(environment, []),
    ok = control_action(start_app, []),
    ok = control_action(start_app, []),
    ok = control_action(status, []),
    ok = control_action(report, []),
    ok = control_action(cluster_status, []),
    ok = control_action(environment, []),
    ok = control_action(trace_off, []),
    passed.

test_log_management() ->
    MainLog = rabbit:log_location(kernel),
    SaslLog = rabbit:log_location(sasl),
    Suffix = ".1",

    %% prepare basic logs
    file:delete([MainLog, Suffix]),
    file:delete([SaslLog, Suffix]),

    %% simple logs reopening
    ok = control_action(rotate_logs, []),
    [true, true] = empty_files([MainLog, SaslLog]),
    ok = test_logs_working(MainLog, SaslLog),

    %% simple log rotation
    ok = control_action(rotate_logs, [Suffix]),
    [true, true] = non_empty_files([[MainLog, Suffix], [SaslLog, Suffix]]),
    [true, true] = empty_files([MainLog, SaslLog]),
    ok = test_logs_working(MainLog, SaslLog),

    %% reopening logs with log rotation performed first
    ok = clean_logs([MainLog, SaslLog], Suffix),
    ok = control_action(rotate_logs, []),
    ok = file:rename(MainLog, [MainLog, Suffix]),
    ok = file:rename(SaslLog, [SaslLog, Suffix]),
    ok = test_logs_working([MainLog, Suffix], [SaslLog, Suffix]),
    ok = control_action(rotate_logs, []),
    ok = test_logs_working(MainLog, SaslLog),

    %% log rotation on empty files (the main log will have a ctl action logged)
    ok = clean_logs([MainLog, SaslLog], Suffix),
    ok = control_action(rotate_logs, []),
    ok = control_action(rotate_logs, [Suffix]),
    [false, true] = empty_files([[MainLog, Suffix], [SaslLog, Suffix]]),

    %% logs with suffix are not writable
    ok = control_action(rotate_logs, [Suffix]),
    ok = make_files_non_writable([[MainLog, Suffix], [SaslLog, Suffix]]),
    ok = control_action(rotate_logs, [Suffix]),
    ok = test_logs_working(MainLog, SaslLog),

    %% rotate when original log files are not writable
    ok = make_files_non_writable([MainLog, SaslLog]),
    ok = control_action(rotate_logs, []),

    %% logging directed to tty (first, remove handlers)
    ok = delete_log_handlers([rabbit_sasl_report_file_h,
                              rabbit_error_logger_file_h]),
    ok = clean_logs([MainLog, SaslLog], Suffix),
    ok = application:set_env(rabbit, sasl_error_logger, tty),
    ok = application:set_env(rabbit, error_logger, tty),
    ok = control_action(rotate_logs, []),
    [{error, enoent}, {error, enoent}] = empty_files([MainLog, SaslLog]),

    %% rotate logs when logging is turned off
    ok = application:set_env(rabbit, sasl_error_logger, false),
    ok = application:set_env(rabbit, error_logger, silent),
    ok = control_action(rotate_logs, []),
    [{error, enoent}, {error, enoent}] = empty_files([MainLog, SaslLog]),

    %% cleanup
    ok = application:set_env(rabbit, sasl_error_logger, {file, SaslLog}),
    ok = application:set_env(rabbit, error_logger, {file, MainLog}),
    ok = add_log_handlers([{rabbit_error_logger_file_h, MainLog},
                           {rabbit_sasl_report_file_h, SaslLog}]),
    passed.

test_log_management_during_startup() ->
    MainLog = rabbit:log_location(kernel),
    SaslLog = rabbit:log_location(sasl),

    %% start application with simple tty logging
    ok = control_action(stop_app, []),
    ok = application:set_env(rabbit, error_logger, tty),
    ok = application:set_env(rabbit, sasl_error_logger, tty),
    ok = add_log_handlers([{error_logger_tty_h, []},
                           {sasl_report_tty_h, []}]),
    ok = control_action(start_app, []),

    %% start application with tty logging and
    %% proper handlers not installed
    ok = control_action(stop_app, []),
    ok = error_logger:tty(false),
    ok = delete_log_handlers([sasl_report_tty_h]),
    ok = case catch control_action(start_app, []) of
             ok -> exit({got_success_but_expected_failure,
                         log_rotation_tty_no_handlers_test});
             {badrpc, {'EXIT', {rabbit,failure_during_boot,
               {error,{cannot_log_to_tty,
                       _, not_installed}}}}} -> ok
         end,

    %% fix sasl logging
    ok = application:set_env(rabbit, sasl_error_logger, {file, SaslLog}),

    %% start application with logging to non-existing directory
    TmpLog = "/tmp/rabbit-tests/test.log",
    delete_file(TmpLog),
    ok = application:set_env(rabbit, error_logger, {file, TmpLog}),

    ok = delete_log_handlers([rabbit_error_logger_file_h]),
    ok = add_log_handlers([{error_logger_file_h, MainLog}]),
    ok = control_action(start_app, []),

    %% start application with logging to directory with no
    %% write permissions
    TmpDir = "/tmp/rabbit-tests",
    ok = set_permissions(TmpDir, 8#00400),
    ok = delete_log_handlers([rabbit_error_logger_file_h]),
    ok = add_log_handlers([{error_logger_file_h, MainLog}]),
    ok = case control_action(start_app, []) of
             ok -> exit({got_success_but_expected_failure,
                         log_rotation_no_write_permission_dir_test});
             {badrpc, {'EXIT',
               {rabbit, failure_during_boot,
                {error, {cannot_log_to_file, _, _}}}}} -> ok
         end,

    %% start application with logging to a subdirectory which
    %% parent directory has no write permissions
    TmpTestDir = "/tmp/rabbit-tests/no-permission/test/log",
    ok = application:set_env(rabbit, error_logger, {file, TmpTestDir}),
    ok = add_log_handlers([{error_logger_file_h, MainLog}]),
    ok = case control_action(start_app, []) of
             ok -> exit({got_success_but_expected_failure,
                         log_rotatation_parent_dirs_test});
             {badrpc,
              {'EXIT', {rabbit,failure_during_boot,
                {error, {cannot_log_to_file, _,
                  {error,
                   {cannot_create_parent_dirs, _, eacces}}}}}}} -> ok
         end,
    ok = set_permissions(TmpDir, 8#00700),
    ok = set_permissions(TmpLog, 8#00600),
    ok = delete_file(TmpLog),
    ok = file:del_dir(TmpDir),

    %% start application with standard error_logger_file_h
    %% handler not installed
    ok = application:set_env(rabbit, error_logger, {file, MainLog}),
    ok = control_action(start_app, []),
    ok = control_action(stop_app, []),

    %% start application with standard sasl handler not installed
    %% and rabbit main log handler installed correctly
    ok = delete_log_handlers([rabbit_sasl_report_file_h]),
    ok = control_action(start_app, []),
    passed.

test_arguments_parser() ->
    GlobalOpts1 = [{"-f1", flag}, {"-o1", {option, "foo"}}],
    Commands1 = [command1, {command2, [{"-f2", flag}, {"-o2", {option, "bar"}}]}],

    GetOptions =
        fun (Args) ->
                rabbit_misc:parse_arguments(Commands1, GlobalOpts1, Args)
        end,

    check_parse_arguments(no_command, GetOptions, []),
    check_parse_arguments(no_command, GetOptions, ["foo", "bar"]),
    check_parse_arguments(
      {ok, {command1, [{"-f1", false}, {"-o1", "foo"}], []}},
      GetOptions, ["command1"]),
    check_parse_arguments(
      {ok, {command1, [{"-f1", false}, {"-o1", "blah"}], []}},
      GetOptions, ["command1", "-o1", "blah"]),
    check_parse_arguments(
      {ok, {command1, [{"-f1", true}, {"-o1", "foo"}], []}},
      GetOptions, ["command1", "-f1"]),
    check_parse_arguments(
      {ok, {command1, [{"-f1", false}, {"-o1", "blah"}], []}},
      GetOptions, ["-o1", "blah", "command1"]),
    check_parse_arguments(
      {ok, {command1, [{"-f1", false}, {"-o1", "blah"}], ["quux"]}},
      GetOptions, ["-o1", "blah", "command1", "quux"]),
    check_parse_arguments(
      {ok, {command1, [{"-f1", true}, {"-o1", "blah"}], ["quux", "baz"]}},
      GetOptions, ["command1", "quux", "-f1", "-o1", "blah", "baz"]),
    %% For duplicate flags, the last one counts
    check_parse_arguments(
      {ok, {command1, [{"-f1", false}, {"-o1", "second"}], []}},
      GetOptions, ["-o1", "first", "command1", "-o1", "second"]),
    %% If the flag "eats" the command, the command won't be recognised
    check_parse_arguments(no_command, GetOptions,
                      ["-o1", "command1", "quux"]),
    %% If a flag eats another flag, the eaten flag won't be recognised
    check_parse_arguments(
      {ok, {command1, [{"-f1", false}, {"-o1", "-f1"}], []}},
      GetOptions, ["command1", "-o1", "-f1"]),

    %% Now for some command-specific flags...
    check_parse_arguments(
      {ok, {command2, [{"-f1", false}, {"-f2", false},
                       {"-o1", "foo"}, {"-o2", "bar"}], []}},
      GetOptions, ["command2"]),

    check_parse_arguments(
      {ok, {command2, [{"-f1", false}, {"-f2", true},
                       {"-o1", "baz"}, {"-o2", "bar"}], ["quux", "foo"]}},
      GetOptions, ["-f2", "command2", "quux", "-o1", "baz", "foo"]),

    passed.

test_dynamic_mirroring() ->
    %% Just unit tests of the node selection logic, see multi node
    %% tests for the rest...
    Test = fun ({NewM, NewSs, ExtraSs}, Policy, Params, {OldM, OldSs}, All) ->
                   {NewM, NewSs0} =
                       rabbit_mirror_queue_misc:suggested_queue_nodes(
                         Policy, Params, {OldM, OldSs}, All),
                   NewSs1 = lists:sort(NewSs0),
                   case dm_list_match(NewSs, NewSs1, ExtraSs) of
                       ok    -> ok;
                       error -> exit({no_match, NewSs, NewSs1, ExtraSs})
                   end
           end,

    Test({a,[b,c],0},<<"all">>,'_',{a,[]},   [a,b,c]),
    Test({a,[b,c],0},<<"all">>,'_',{a,[b,c]},[a,b,c]),
    Test({a,[b,c],0},<<"all">>,'_',{a,[d]},  [a,b,c]),

    %% Add a node
    Test({a,[b,c],0},<<"nodes">>,[<<"a">>,<<"b">>,<<"c">>],{a,[b]},[a,b,c,d]),
    Test({b,[a,c],0},<<"nodes">>,[<<"a">>,<<"b">>,<<"c">>],{b,[a]},[a,b,c,d]),
    %% Add two nodes and drop one
    Test({a,[b,c],0},<<"nodes">>,[<<"a">>,<<"b">>,<<"c">>],{a,[d]},[a,b,c,d]),
    %% Don't try to include nodes that are not running
    Test({a,[b],  0},<<"nodes">>,[<<"a">>,<<"b">>,<<"f">>],{a,[b]},[a,b,c,d]),
    %% If we can't find any of the nodes listed then just keep the master
    Test({a,[],   0},<<"nodes">>,[<<"f">>,<<"g">>,<<"h">>],{a,[b]},[a,b,c,d]),
    %% And once that's happened, still keep the master even when not listed
    Test({a,[b,c],0},<<"nodes">>,[<<"b">>,<<"c">>],        {a,[]}, [a,b,c,d]),

    Test({a,[],   1},<<"exactly">>,2,{a,[]},   [a,b,c,d]),
    Test({a,[],   2},<<"exactly">>,3,{a,[]},   [a,b,c,d]),
    Test({a,[c],  0},<<"exactly">>,2,{a,[c]},  [a,b,c,d]),
    Test({a,[c],  1},<<"exactly">>,3,{a,[c]},  [a,b,c,d]),
    Test({a,[c],  0},<<"exactly">>,2,{a,[c,d]},[a,b,c,d]),
    Test({a,[c,d],0},<<"exactly">>,3,{a,[c,d]},[a,b,c,d]),

    passed.

%% Does the first list match the second where the second is required
%% to have exactly Extra superfluous items?
dm_list_match([],     [],      0)     -> ok;
dm_list_match(_,      [],     _Extra) -> error;
dm_list_match([H|T1], [H |T2], Extra) -> dm_list_match(T1, T2, Extra);
dm_list_match(L1,     [_H|T2], Extra) -> dm_list_match(L1, T2, Extra - 1).

test_user_management() ->

    %% lots if stuff that should fail
    {error, {no_such_user, _}} =
        control_action(delete_user, ["foo"]),
    {error, {no_such_user, _}} =
        control_action(change_password, ["foo", "baz"]),
    {error, {no_such_vhost, _}} =
        control_action(delete_vhost, ["/testhost"]),
    {error, {no_such_user, _}} =
        control_action(set_permissions, ["foo", ".*", ".*", ".*"]),
    {error, {no_such_user, _}} =
        control_action(clear_permissions, ["foo"]),
    {error, {no_such_user, _}} =
        control_action(list_user_permissions, ["foo"]),
    {error, {no_such_vhost, _}} =
        control_action(list_permissions, [], [{"-p", "/testhost"}]),
    {error, {invalid_regexp, _, _}} =
        control_action(set_permissions, ["guest", "+foo", ".*", ".*"]),
    {error, {no_such_user, _}} =
        control_action(set_user_tags, ["foo", "bar"]),

    %% user creation
    ok = control_action(add_user, ["foo", "bar"]),
    {error, {user_already_exists, _}} =
        control_action(add_user, ["foo", "bar"]),
    ok = control_action(clear_password, ["foo"]),
    ok = control_action(change_password, ["foo", "baz"]),

    TestTags = fun (Tags) ->
                       Args = ["foo" | [atom_to_list(T) || T <- Tags]],
                       ok = control_action(set_user_tags, Args),
                       {ok, #internal_user{tags = Tags}} =
                           rabbit_auth_backend_internal:lookup_user(<<"foo">>),
                       ok = control_action(list_users, [])
               end,
    TestTags([foo, bar, baz]),
    TestTags([administrator]),
    TestTags([]),

    %% vhost creation
    ok = control_action(add_vhost, ["/testhost"]),
    {error, {vhost_already_exists, _}} =
        control_action(add_vhost, ["/testhost"]),
    ok = control_action(list_vhosts, []),

    %% user/vhost mapping
    ok = control_action(set_permissions, ["foo", ".*", ".*", ".*"],
                        [{"-p", "/testhost"}]),
    ok = control_action(set_permissions, ["foo", ".*", ".*", ".*"],
                        [{"-p", "/testhost"}]),
    ok = control_action(set_permissions, ["foo", ".*", ".*", ".*"],
                        [{"-p", "/testhost"}]),
    ok = control_action(list_permissions, [], [{"-p", "/testhost"}]),
    ok = control_action(list_permissions, [], [{"-p", "/testhost"}]),
    ok = control_action(list_user_permissions, ["foo"]),

    %% user/vhost unmapping
    ok = control_action(clear_permissions, ["foo"], [{"-p", "/testhost"}]),
    ok = control_action(clear_permissions, ["foo"], [{"-p", "/testhost"}]),

    %% vhost deletion
    ok = control_action(delete_vhost, ["/testhost"]),
    {error, {no_such_vhost, _}} =
        control_action(delete_vhost, ["/testhost"]),

    %% deleting a populated vhost
    ok = control_action(add_vhost, ["/testhost"]),
    ok = control_action(set_permissions, ["foo", ".*", ".*", ".*"],
                        [{"-p", "/testhost"}]),
    ok = control_action(delete_vhost, ["/testhost"]),

    %% user deletion
    ok = control_action(delete_user, ["foo"]),
    {error, {no_such_user, _}} =
        control_action(delete_user, ["foo"]),

    passed.

test_runtime_parameters() ->
    rabbit_runtime_parameters_test:register(),
    Good = fun(L) -> ok                = control_action(set_parameter, L) end,
    Bad  = fun(L) -> {error_string, _} = control_action(set_parameter, L) end,

    %% Acceptable for bijection
    Good(["test", "good", "\"ignore\""]),
    Good(["test", "good", "123"]),
    Good(["test", "good", "true"]),
    Good(["test", "good", "false"]),
    Good(["test", "good", "null"]),
    Good(["test", "good", "{\"key\": \"value\"}"]),

    %% Invalid json
    Bad(["test", "good", "atom"]),
    Bad(["test", "good", "{\"foo\": \"bar\""]),
    Bad(["test", "good", "{foo: \"bar\"}"]),

    %% Test actual validation hook
    Good(["test", "maybe", "\"good\""]),
    Bad(["test", "maybe", "\"bad\""]),

    ok = control_action(list_parameters, []),

    ok = control_action(clear_parameter, ["test", "good"]),
    ok = control_action(clear_parameter, ["test", "maybe"]),
    {error_string, _} =
        control_action(clear_parameter, ["test", "neverexisted"]),
    rabbit_runtime_parameters_test:unregister(),
    passed.

test_policy_validation() ->
    rabbit_runtime_parameters_test:register_policy_validator(),
    SetPol =
        fun (Key, Val) ->
                control_action(
                  set_policy,
                  ["name", ".*", rabbit_misc:format("{\"~s\":~p}", [Key, Val])])
        end,

    ok                 = SetPol("testeven", []),
    ok                 = SetPol("testeven", [1, 2]),
    ok                 = SetPol("testeven", [1, 2, 3, 4]),
    ok                 = SetPol("testpos",  [2, 5, 5678]),

    {error_string, _}  = SetPol("testpos",  [-1, 0, 1]),
    {error_string, _}  = SetPol("testeven", [ 1, 2, 3]),

    rabbit_runtime_parameters_test:unregister_policy_validator(),
    passed.

test_server_status() ->
    %% create a few things so there is some useful information to list
    Writer = spawn(fun () -> receive shutdown -> ok end end),
    {ok, Ch} = rabbit_channel:start_link(
                 1, self(), Writer, self(), "", rabbit_framing_amqp_0_9_1,
                 user(<<"user">>), <<"/">>, [], self(),
                 rabbit_limiter:make_token(self())),
    [Q, Q2] = [Queue || Name <- [<<"foo">>, <<"bar">>],
                        {new, Queue = #amqqueue{}} <-
                            [rabbit_amqqueue:declare(
                               rabbit_misc:r(<<"/">>, queue, Name),
                               false, false, [], none)]],

    ok = rabbit_amqqueue:basic_consume(
           Q, true, Ch, rabbit_limiter:make_token(),
           <<"ctag">>, true, undefined),

    %% list queues
    ok = info_action(list_queues, rabbit_amqqueue:info_keys(), true),

    %% list exchanges
    ok = info_action(list_exchanges, rabbit_exchange:info_keys(), true),

    %% list bindings
    ok = info_action(list_bindings, rabbit_binding:info_keys(), true),
    %% misc binding listing APIs
    [_|_] = rabbit_binding:list_for_source(
              rabbit_misc:r(<<"/">>, exchange, <<"">>)),
    [_] = rabbit_binding:list_for_destination(
            rabbit_misc:r(<<"/">>, queue, <<"foo">>)),
    [_] = rabbit_binding:list_for_source_and_destination(
            rabbit_misc:r(<<"/">>, exchange, <<"">>),
            rabbit_misc:r(<<"/">>, queue, <<"foo">>)),

    %% list connections
    [#listener{host = H, port = P} | _] =
        [L || L = #listener{node = N} <- rabbit_networking:active_listeners(),
              N =:= node()],

    {ok, C} = gen_tcp:connect(H, P, []),
    gen_tcp:send(C, <<"AMQP", 0, 0, 9, 1>>),
    timer:sleep(100),
    ok = info_action(list_connections,
                     rabbit_networking:connection_info_keys(), false),
    %% close_connection
    [ConnPid] = rabbit_networking:connections(),
    ok = control_action(close_connection, [rabbit_misc:pid_to_string(ConnPid),
                                           "go away"]),

    %% list channels
    ok = info_action(list_channels, rabbit_channel:info_keys(), false),

    %% list consumers
    ok = control_action(list_consumers, []),

    %% set vm memory high watermark
    HWM = vm_memory_monitor:get_vm_memory_high_watermark(),
    ok = control_action(set_vm_memory_high_watermark, ["1"]),
    ok = control_action(set_vm_memory_high_watermark, ["1.0"]),
    %% this will trigger an alarm
    ok = control_action(set_vm_memory_high_watermark, ["0.0"]),
    %% reset
    ok = control_action(set_vm_memory_high_watermark, [float_to_list(HWM)]),

    %% eval
    {error_string, _} = control_action(eval, ["\""]),
    {error_string, _} = control_action(eval, ["a("]),
    ok = control_action(eval, ["a."]),

    %% cleanup
    [{ok, _} = rabbit_amqqueue:delete(QR, false, false) || QR <- [Q, Q2]],

    unlink(Ch),
    ok = rabbit_channel:shutdown(Ch),

    passed.

test_writer(Pid) ->
    receive
        shutdown               -> ok;
        {send_command, Method} -> Pid ! Method, test_writer(Pid)
    end.

test_spawn() ->
    Me = self(),
    Writer = spawn(fun () -> test_writer(Me) end),
    {ok, Ch} = rabbit_channel:start_link(
                 1, Me, Writer, Me, "", rabbit_framing_amqp_0_9_1,
                 user(<<"guest">>), <<"/">>, [], Me,
                  rabbit_limiter:make_token(self())),
    ok = rabbit_channel:do(Ch, #'channel.open'{}),
    receive #'channel.open_ok'{} -> ok
    after ?TIMEOUT -> throw(failed_to_receive_channel_open_ok)
    end,
    {Writer, Ch}.

test_spawn(Node) ->
    rpc:call(Node, ?MODULE, test_spawn_remote, []).

%% Spawn an arbitrary long lived process, so we don't end up linking
%% the channel to the short-lived process (RPC, here) spun up by the
%% RPC server.
test_spawn_remote() ->
    RPC = self(),
    spawn(fun () ->
                  {Writer, Ch} = test_spawn(),
                  RPC ! {Writer, Ch},
                  link(Ch),
                  receive
                      _ -> ok
                  end
          end),
    receive Res -> Res
    after ?TIMEOUT  -> throw(failed_to_receive_result)
    end.

user(Username) ->
    #user{username     = Username,
          tags         = [administrator],
          auth_backend = rabbit_auth_backend_internal,
          impl         = #internal_user{username = Username,
                                        tags     = [administrator]}}.

test_confirms() ->
    {_Writer, Ch} = test_spawn(),
    DeclareBindDurableQueue =
        fun() ->
                rabbit_channel:do(Ch, #'queue.declare'{durable = true}),
                receive #'queue.declare_ok'{queue = Q0} ->
                        rabbit_channel:do(Ch, #'queue.bind'{
                                            queue = Q0,
                                            exchange = <<"amq.direct">>,
                                            routing_key = "magic" }),
                        receive #'queue.bind_ok'{} -> Q0
                        after ?TIMEOUT -> throw(failed_to_bind_queue)
                        end
                after ?TIMEOUT -> throw(failed_to_declare_queue)
                end
        end,
    %% Declare and bind two queues
    QName1 = DeclareBindDurableQueue(),
    QName2 = DeclareBindDurableQueue(),
    %% Get the first one's pid (we'll crash it later)
    {ok, Q1} = rabbit_amqqueue:lookup(rabbit_misc:r(<<"/">>, queue, QName1)),
    QPid1 = Q1#amqqueue.pid,
    %% Enable confirms
    rabbit_channel:do(Ch, #'confirm.select'{}),
    receive
        #'confirm.select_ok'{} -> ok
    after ?TIMEOUT -> throw(failed_to_enable_confirms)
    end,
    %% Publish a message
    rabbit_channel:do(Ch, #'basic.publish'{exchange = <<"amq.direct">>,
                                           routing_key = "magic"
                                          },
                      rabbit_basic:build_content(
                        #'P_basic'{delivery_mode = 2}, <<"">>)),
    %% We must not kill the queue before the channel has processed the
    %% 'publish'.
    ok = rabbit_channel:flush(Ch),
    %% Crash the queue
    QPid1 ! boom,
    %% Wait for a nack
    receive
        #'basic.nack'{} -> ok;
        #'basic.ack'{}  -> throw(received_ack_instead_of_nack)
    after ?TIMEOUT-> throw(did_not_receive_nack)
    end,
    receive
        #'basic.ack'{} -> throw(received_ack_when_none_expected)
    after 1000 -> ok
    end,
    %% Cleanup
    rabbit_channel:do(Ch, #'queue.delete'{queue = QName2}),
    receive
        #'queue.delete_ok'{} -> ok
    after ?TIMEOUT -> throw(failed_to_cleanup_queue)
    end,
    unlink(Ch),
    ok = rabbit_channel:shutdown(Ch),

    passed.

test_statistics_event_receiver(Pid) ->
    receive
        Foo -> Pid ! Foo, test_statistics_event_receiver(Pid)
    end.

test_statistics_receive_event(Ch, Matcher) ->
    rabbit_channel:flush(Ch),
    Ch ! emit_stats,
    test_statistics_receive_event1(Ch, Matcher).

test_statistics_receive_event1(Ch, Matcher) ->
    receive #event{type = channel_stats, props = Props} ->
            case Matcher(Props) of
                true -> Props;
                _    -> test_statistics_receive_event1(Ch, Matcher)
            end
    after ?TIMEOUT -> throw(failed_to_receive_event)
    end.

test_statistics() ->
    application:set_env(rabbit, collect_statistics, fine),

    %% ATM this just tests the queue / exchange stats in channels. That's
    %% by far the most complex code though.

    %% Set up a channel and queue
    {_Writer, Ch} = test_spawn(),
    rabbit_channel:do(Ch, #'queue.declare'{}),
    QName = receive #'queue.declare_ok'{queue = Q0} -> Q0
            after ?TIMEOUT -> throw(failed_to_receive_queue_declare_ok)
            end,
    QRes = rabbit_misc:r(<<"/">>, queue, QName),
    X = rabbit_misc:r(<<"/">>, exchange, <<"">>),

    rabbit_tests_event_receiver:start(self(), [node()], [channel_stats]),

    %% Check stats empty
    Event = test_statistics_receive_event(Ch, fun (_) -> true end),
    [] = proplists:get_value(channel_queue_stats, Event),
    [] = proplists:get_value(channel_exchange_stats, Event),
    [] = proplists:get_value(channel_queue_exchange_stats, Event),

    %% Publish and get a message
    rabbit_channel:do(Ch, #'basic.publish'{exchange = <<"">>,
                                           routing_key = QName},
                      rabbit_basic:build_content(#'P_basic'{}, <<"">>)),
    rabbit_channel:do(Ch, #'basic.get'{queue = QName}),

    %% Check the stats reflect that
    Event2 = test_statistics_receive_event(
               Ch,
               fun (E) ->
                       length(proplists:get_value(
                                channel_queue_exchange_stats, E)) > 0
               end),
    [{QRes, [{get,1}]}] = proplists:get_value(channel_queue_stats,    Event2),
    [{X,[{publish,1}]}] = proplists:get_value(channel_exchange_stats, Event2),
    [{{QRes,X},[{publish,1}]}] =
        proplists:get_value(channel_queue_exchange_stats, Event2),

    %% Check the stats remove stuff on queue deletion
    rabbit_channel:do(Ch, #'queue.delete'{queue = QName}),
    Event3 = test_statistics_receive_event(
               Ch,
               fun (E) ->
                       length(proplists:get_value(
                                channel_queue_exchange_stats, E)) == 0
               end),

    [] = proplists:get_value(channel_queue_stats, Event3),
    [{X,[{publish,1}]}] = proplists:get_value(channel_exchange_stats, Event3),
    [] = proplists:get_value(channel_queue_exchange_stats, Event3),

    rabbit_channel:shutdown(Ch),
    rabbit_tests_event_receiver:stop(),
    passed.

test_refresh_events(SecondaryNode) ->
    rabbit_tests_event_receiver:start(self(), [node(), SecondaryNode],
                                      [channel_created, queue_created]),

    {_Writer, Ch} = test_spawn(),
    expect_events(pid, Ch, channel_created),
    rabbit_channel:shutdown(Ch),

    {_Writer2, Ch2} = test_spawn(SecondaryNode),
    expect_events(pid, Ch2, channel_created),
    rabbit_channel:shutdown(Ch2),

    {new, #amqqueue{name = QName} = Q} =
        rabbit_amqqueue:declare(test_queue(), false, false, [], none),
    expect_events(name, QName, queue_created),
    rabbit_amqqueue:delete(Q, false, false),

    rabbit_tests_event_receiver:stop(),
    passed.

expect_events(Tag, Key, Type) ->
    expect_event(Tag, Key, Type),
    rabbit:force_event_refresh(),
    expect_event(Tag, Key, Type).

expect_event(Tag, Key, Type) ->
    receive #event{type = Type, props = Props} ->
            case pget(Tag, Props) of
                Key -> ok;
                _   -> expect_event(Tag, Key, Type)
            end
    after ?TIMEOUT -> throw({failed_to_receive_event, Type})
    end.

test_delegates_async(SecondaryNode) ->
    Self = self(),
    Sender = fun (Pid) -> Pid ! {invoked, Self} end,

    Responder = make_responder(fun ({invoked, Pid}) -> Pid ! response end),

    ok = delegate:invoke_no_result(spawn(Responder), Sender),
    ok = delegate:invoke_no_result(spawn(SecondaryNode, Responder), Sender),
    await_response(2),

    LocalPids = spawn_responders(node(), Responder, 10),
    RemotePids = spawn_responders(SecondaryNode, Responder, 10),
    ok = delegate:invoke_no_result(LocalPids ++ RemotePids, Sender),
    await_response(20),

    passed.

make_responder(FMsg) -> make_responder(FMsg, timeout).
make_responder(FMsg, Throw) ->
    fun () ->
            receive Msg -> FMsg(Msg)
            after ?TIMEOUT -> throw(Throw)
            end
    end.

spawn_responders(Node, Responder, Count) ->
    [spawn(Node, Responder) || _ <- lists:seq(1, Count)].

await_response(0) ->
    ok;
await_response(Count) ->
    receive
        response -> ok,
                    await_response(Count - 1)
    after ?TIMEOUT -> throw(timeout)
    end.

must_exit(Fun) ->
    try
        Fun(),
        throw(exit_not_thrown)
    catch
        exit:_ -> ok
    end.

test_delegates_sync(SecondaryNode) ->
    Sender = fun (Pid) -> gen_server:call(Pid, invoked, infinity) end,
    BadSender = fun (_Pid) -> exit(exception) end,

    Responder = make_responder(fun ({'$gen_call', From, invoked}) ->
                                       gen_server:reply(From, response)
                               end),

    BadResponder = make_responder(fun ({'$gen_call', From, invoked}) ->
                                          gen_server:reply(From, response)
                                  end, bad_responder_died),

    response = delegate:invoke(spawn(Responder), Sender),
    response = delegate:invoke(spawn(SecondaryNode, Responder), Sender),

    must_exit(fun () -> delegate:invoke(spawn(BadResponder), BadSender) end),
    must_exit(fun () ->
                      delegate:invoke(spawn(SecondaryNode, BadResponder), BadSender) end),

    LocalGoodPids = spawn_responders(node(), Responder, 2),
    RemoteGoodPids = spawn_responders(SecondaryNode, Responder, 2),
    LocalBadPids = spawn_responders(node(), BadResponder, 2),
    RemoteBadPids = spawn_responders(SecondaryNode, BadResponder, 2),

    {GoodRes, []} = delegate:invoke(LocalGoodPids ++ RemoteGoodPids, Sender),
    true = lists:all(fun ({_, response}) -> true end, GoodRes),
    GoodResPids = [Pid || {Pid, _} <- GoodRes],

    Good = lists:usort(LocalGoodPids ++ RemoteGoodPids),
    Good = lists:usort(GoodResPids),

    {[], BadRes} = delegate:invoke(LocalBadPids ++ RemoteBadPids, BadSender),
    true = lists:all(fun ({_, {exit, exception, _}}) -> true end, BadRes),
    BadResPids = [Pid || {Pid, _} <- BadRes],

    Bad = lists:usort(LocalBadPids ++ RemoteBadPids),
    Bad = lists:usort(BadResPids),

    MagicalPids = [rabbit_misc:string_to_pid(Str) ||
                      Str <- ["<nonode@nohost.0.1.0>", "<nonode@nohost.0.2.0>"]],
    {[], BadNodes} = delegate:invoke(MagicalPids, Sender),
    true = lists:all(
             fun ({_, {exit, {nodedown, nonode@nohost}, _Stack}}) -> true end,
             BadNodes),
    BadNodesPids = [Pid || {Pid, _} <- BadNodes],

    Magical = lists:usort(MagicalPids),
    Magical = lists:usort(BadNodesPids),

    passed.

test_queue_cleanup(_SecondaryNode) ->
    {_Writer, Ch} = test_spawn(),
    rabbit_channel:do(Ch, #'queue.declare'{ queue = ?CLEANUP_QUEUE_NAME }),
    receive #'queue.declare_ok'{queue = ?CLEANUP_QUEUE_NAME} ->
            ok
    after ?TIMEOUT -> throw(failed_to_receive_queue_declare_ok)
    end,
    rabbit_channel:shutdown(Ch),
    rabbit:stop(),
    rabbit:start(),
    {_Writer2, Ch2} = test_spawn(),
    rabbit_channel:do(Ch2, #'queue.declare'{ passive = true,
                                             queue   = ?CLEANUP_QUEUE_NAME }),
    receive
        #'channel.close'{reply_code = ?NOT_FOUND} ->
            ok
    after ?TIMEOUT -> throw(failed_to_receive_channel_exit)
    end,
    rabbit_channel:shutdown(Ch2),
    passed.

test_declare_on_dead_queue(SecondaryNode) ->
    QueueName = rabbit_misc:r(<<"/">>, queue, ?CLEANUP_QUEUE_NAME),
    Self = self(),
    Pid = spawn(SecondaryNode,
                fun () ->
                        {new, #amqqueue{name = QueueName, pid = QPid}} =
                            rabbit_amqqueue:declare(QueueName, false, false, [],
                                                    none),
                        exit(QPid, kill),
                        Self ! {self(), killed, QPid}
                end),
    receive
        {Pid, killed, QPid} ->
            {existing, #amqqueue{name = QueueName,
                                 pid = QPid}} =
                rabbit_amqqueue:declare(QueueName, false, false, [], none),
            false = rabbit_misc:is_process_alive(QPid),
            {new, Q} = rabbit_amqqueue:declare(QueueName, false, false, [],
                                               none),
            true = rabbit_misc:is_process_alive(Q#amqqueue.pid),
            {ok, 0} = rabbit_amqqueue:delete(Q, false, false),
            passed
    after ?TIMEOUT -> throw(failed_to_create_and_kill_queue)
    end.

%%---------------------------------------------------------------------

control_action(Command, Args) ->
    control_action(Command, node(), Args, default_options()).

control_action(Command, Args, NewOpts) ->
    control_action(Command, node(), Args,
                   expand_options(default_options(), NewOpts)).

control_action(Command, Node, Args, Opts) ->
    case catch rabbit_control_main:action(
                 Command, Node, Args, Opts,
                 fun (Format, Args1) ->
                         io:format(Format ++ " ...~n", Args1)
                 end) of
        ok ->
            io:format("done.~n"),
            ok;
        Other ->
            io:format("failed.~n"),
            Other
    end.

info_action(Command, Args, CheckVHost) ->
    ok = control_action(Command, []),
    if CheckVHost -> ok = control_action(Command, []);
       true       -> ok
    end,
    ok = control_action(Command, lists:map(fun atom_to_list/1, Args)),
    {bad_argument, dummy} = control_action(Command, ["dummy"]),
    ok.

default_options() -> [{"-p", "/"}, {"-q", "false"}].

expand_options(As, Bs) ->
    lists:foldl(fun({K, _}=A, R) ->
                        case proplists:is_defined(K, R) of
                            true -> R;
                            false -> [A | R]
                        end
                end, Bs, As).

check_parse_arguments(ExpRes, Fun, As) ->
    SortRes =
        fun (no_command)          -> no_command;
            ({ok, {C, KVs, As1}}) -> {ok, {C, lists:sort(KVs), As1}}
        end,

    true = SortRes(ExpRes) =:= SortRes(Fun(As)).

empty_files(Files) ->
    [case file:read_file_info(File) of
         {ok, FInfo} -> FInfo#file_info.size == 0;
         Error       -> Error
     end || File <- Files].

non_empty_files(Files) ->
    [case EmptyFile of
         {error, Reason} -> {error, Reason};
         _               -> not(EmptyFile)
     end || EmptyFile <- empty_files(Files)].

test_logs_working(MainLogFile, SaslLogFile) ->
    ok = rabbit_log:error("foo bar"),
    ok = error_logger:error_report(crash_report, [foo, bar]),
    %% give the error loggers some time to catch up
    timer:sleep(100),
    [true, true] = non_empty_files([MainLogFile, SaslLogFile]),
    ok.

set_permissions(Path, Mode) ->
    case file:read_file_info(Path) of
        {ok, FInfo} -> file:write_file_info(
                         Path,
                         FInfo#file_info{mode=Mode});
        Error       -> Error
    end.

clean_logs(Files, Suffix) ->
    [begin
         ok = delete_file(File),
         ok = delete_file([File, Suffix])
     end || File <- Files],
    ok.

assert_ram_node() ->
    case rabbit_mnesia:node_type() of
        disc -> exit('not_ram_node');
        ram  -> ok
    end.

assert_disc_node() ->
    case rabbit_mnesia:node_type() of
        disc -> ok;
        ram  -> exit('not_disc_node')
    end.

delete_file(File) ->
    case file:delete(File) of
        ok              -> ok;
        {error, enoent} -> ok;
        Error           -> Error
    end.

make_files_non_writable(Files) ->
    [ok = file:write_file_info(File, #file_info{mode=0}) ||
        File <- Files],
    ok.

add_log_handlers(Handlers) ->
    [ok = error_logger:add_report_handler(Handler, Args) ||
        {Handler, Args} <- Handlers],
    ok.

delete_log_handlers(Handlers) ->
    [[] = error_logger:delete_report_handler(Handler) ||
        Handler <- Handlers],
    ok.

test_supervisor_delayed_restart() ->
    test_sup:test_supervisor_delayed_restart().

test_file_handle_cache() ->
    %% test copying when there is just one spare handle
    Limit = file_handle_cache:get_limit(),
    ok = file_handle_cache:set_limit(5), %% 1 or 2 sockets, 2 msg_stores
    TmpDir = filename:join(rabbit_mnesia:dir(), "tmp"),
    ok = filelib:ensure_dir(filename:join(TmpDir, "nothing")),
    [Src1, Dst1, Src2, Dst2] = Files =
        [filename:join(TmpDir, Str) || Str <- ["file1", "file2", "file3", "file4"]],
    Content = <<"foo">>,
    CopyFun = fun (Src, Dst) ->
                      {ok, Hdl} = prim_file:open(Src, [binary, write]),
                      ok = prim_file:write(Hdl, Content),
                      ok = prim_file:sync(Hdl),
                      prim_file:close(Hdl),

                      {ok, SrcHdl} = file_handle_cache:open(Src, [read], []),
                      {ok, DstHdl} = file_handle_cache:open(Dst, [write], []),
                      Size = size(Content),
                      {ok, Size} = file_handle_cache:copy(SrcHdl, DstHdl, Size),
                      ok = file_handle_cache:delete(SrcHdl),
                      ok = file_handle_cache:delete(DstHdl)
              end,
    Pid = spawn(fun () -> {ok, Hdl} = file_handle_cache:open(
                                        filename:join(TmpDir, "file5"),
                                        [write], []),
                          receive {next, Pid1} -> Pid1 ! {next, self()} end,
                          file_handle_cache:delete(Hdl),
                          %% This will block and never return, so we
                          %% exercise the fhc tidying up the pending
                          %% queue on the death of a process.
                          ok = CopyFun(Src1, Dst1)
                end),
    ok = CopyFun(Src1, Dst1),
    ok = file_handle_cache:set_limit(2),
    Pid ! {next, self()},
    receive {next, Pid} -> ok end,
    timer:sleep(100),
    Pid1 = spawn(fun () -> CopyFun(Src2, Dst2) end),
    timer:sleep(100),
    erlang:monitor(process, Pid),
    erlang:monitor(process, Pid1),
    exit(Pid, kill),
    exit(Pid1, kill),
    receive {'DOWN', _MRef, process, Pid, _Reason} -> ok end,
    receive {'DOWN', _MRef1, process, Pid1, _Reason1} -> ok end,
    [file:delete(File) || File <- Files],
    ok = file_handle_cache:set_limit(Limit),
    passed.

test_backing_queue() ->
    case application:get_env(rabbit, backing_queue_module) of
        {ok, rabbit_variable_queue} ->
            {ok, FileSizeLimit} =
                application:get_env(rabbit, msg_store_file_size_limit),
            application:set_env(rabbit, msg_store_file_size_limit, 512,
                                infinity),
            {ok, MaxJournal} =
                application:get_env(rabbit, queue_index_max_journal_entries),
            application:set_env(rabbit, queue_index_max_journal_entries, 128,
                                infinity),
            passed = test_msg_store(),
            application:set_env(rabbit, msg_store_file_size_limit,
                                FileSizeLimit, infinity),
            passed = test_queue_index(),
            passed = test_queue_index_props(),
            passed = test_variable_queue(),
            passed = test_variable_queue_delete_msg_store_files_callback(),
            passed = test_queue_recover(),
            application:set_env(rabbit, queue_index_max_journal_entries,
                                MaxJournal, infinity),
            %% We will have restarted the message store, and thus changed
            %% the order of the children of rabbit_sup. This will cause
            %% problems if there are subsequent failures - see bug 24262.
            ok = restart_app(),
            passed;
        _ ->
            passed
    end.

restart_msg_store_empty() ->
    ok = rabbit_variable_queue:stop_msg_store(),
    ok = rabbit_variable_queue:start_msg_store(
           undefined, {fun (ok) -> finished end, ok}).

msg_id_bin(X) ->
    erlang:md5(term_to_binary(X)).

msg_store_client_init(MsgStore, Ref) ->
    rabbit_msg_store:client_init(MsgStore, Ref, undefined, undefined).

on_disk_capture() ->
    receive
        {await, MsgIds, Pid} -> on_disk_capture([], MsgIds, Pid);
        stop                 -> done
    end.

on_disk_capture([_|_], _Awaiting, Pid) ->
    Pid ! {self(), surplus};
on_disk_capture(OnDisk, Awaiting, Pid) ->
    receive
        {on_disk, MsgIdsS} ->
            MsgIds = gb_sets:to_list(MsgIdsS),
            on_disk_capture(OnDisk ++ (MsgIds -- Awaiting), Awaiting -- MsgIds,
                            Pid);
        stop ->
            done
    after (case Awaiting of [] -> 200; _ -> ?TIMEOUT end) ->
            case Awaiting of
                [] -> Pid ! {self(), arrived}, on_disk_capture();
                _  -> Pid ! {self(), timeout}
            end
    end.

on_disk_await(Pid, MsgIds) when is_list(MsgIds) ->
    Pid ! {await, MsgIds, self()},
    receive
        {Pid, arrived} -> ok;
        {Pid, Error}   -> Error
    end.

on_disk_stop(Pid) ->
    MRef = erlang:monitor(process, Pid),
    Pid ! stop,
    receive {'DOWN', MRef, process, Pid, _Reason} ->
            ok
    end.

msg_store_client_init_capture(MsgStore, Ref) ->
    Pid = spawn(fun on_disk_capture/0),
    {Pid, rabbit_msg_store:client_init(
            MsgStore, Ref, fun (MsgIds, _ActionTaken) ->
                                   Pid ! {on_disk, MsgIds}
                           end, undefined)}.

msg_store_contains(Atom, MsgIds, MSCState) ->
    Atom = lists:foldl(
             fun (MsgId, Atom1) when Atom1 =:= Atom ->
                     rabbit_msg_store:contains(MsgId, MSCState) end,
             Atom, MsgIds).

msg_store_read(MsgIds, MSCState) ->
    lists:foldl(fun (MsgId, MSCStateM) ->
                        {{ok, MsgId}, MSCStateN} = rabbit_msg_store:read(
                                                     MsgId, MSCStateM),
                        MSCStateN
                end, MSCState, MsgIds).

msg_store_write(MsgIds, MSCState) ->
    ok = lists:foldl(fun (MsgId, ok) ->
                             rabbit_msg_store:write(MsgId, MsgId, MSCState)
                     end, ok, MsgIds).

msg_store_remove(MsgIds, MSCState) ->
    rabbit_msg_store:remove(MsgIds, MSCState).

msg_store_remove(MsgStore, Ref, MsgIds) ->
    with_msg_store_client(MsgStore, Ref,
                          fun (MSCStateM) ->
                                  ok = msg_store_remove(MsgIds, MSCStateM),
                                  MSCStateM
                          end).

with_msg_store_client(MsgStore, Ref, Fun) ->
    rabbit_msg_store:client_terminate(
      Fun(msg_store_client_init(MsgStore, Ref))).

foreach_with_msg_store_client(MsgStore, Ref, Fun, L) ->
    rabbit_msg_store:client_terminate(
      lists:foldl(fun (MsgId, MSCState) -> Fun(MsgId, MSCState) end,
                  msg_store_client_init(MsgStore, Ref), L)).

test_msg_store() ->
    restart_msg_store_empty(),
    MsgIds = [msg_id_bin(M) || M <- lists:seq(1,100)],
    {MsgIds1stHalf, MsgIds2ndHalf} = lists:split(length(MsgIds) div 2, MsgIds),
    Ref = rabbit_guid:gen(),
    {Cap, MSCState} = msg_store_client_init_capture(
                        ?PERSISTENT_MSG_STORE, Ref),
    Ref2 = rabbit_guid:gen(),
    {Cap2, MSC2State} = msg_store_client_init_capture(
                          ?PERSISTENT_MSG_STORE, Ref2),
    %% check we don't contain any of the msgs we're about to publish
    false = msg_store_contains(false, MsgIds, MSCState),
    %% test confirm logic
    passed = test_msg_store_confirms([hd(MsgIds)], Cap, MSCState),
    %% check we don't contain any of the msgs we're about to publish
    false = msg_store_contains(false, MsgIds, MSCState),
    %% publish the first half
    ok = msg_store_write(MsgIds1stHalf, MSCState),
    %% sync on the first half
    ok = on_disk_await(Cap, MsgIds1stHalf),
    %% publish the second half
    ok = msg_store_write(MsgIds2ndHalf, MSCState),
    %% check they're all in there
    true = msg_store_contains(true, MsgIds, MSCState),
    %% publish the latter half twice so we hit the caching and ref
    %% count code. We need to do this through a 2nd client since a
    %% single client is not supposed to write the same message more
    %% than once without first removing it.
    ok = msg_store_write(MsgIds2ndHalf, MSC2State),
    %% check they're still all in there
    true = msg_store_contains(true, MsgIds, MSCState),
    %% sync on the 2nd half
    ok = on_disk_await(Cap2, MsgIds2ndHalf),
    %% cleanup
    ok = on_disk_stop(Cap2),
    ok = rabbit_msg_store:client_delete_and_terminate(MSC2State),
    ok = on_disk_stop(Cap),
    %% read them all
    MSCState1 = msg_store_read(MsgIds, MSCState),
    %% read them all again - this will hit the cache, not disk
    MSCState2 = msg_store_read(MsgIds, MSCState1),
    %% remove them all
    ok = msg_store_remove(MsgIds, MSCState2),
    %% check first half doesn't exist
    false = msg_store_contains(false, MsgIds1stHalf, MSCState2),
    %% check second half does exist
    true = msg_store_contains(true, MsgIds2ndHalf, MSCState2),
    %% read the second half again
    MSCState3 = msg_store_read(MsgIds2ndHalf, MSCState2),
    %% read the second half again, just for fun (aka code coverage)
    MSCState4 = msg_store_read(MsgIds2ndHalf, MSCState3),
    ok = rabbit_msg_store:client_terminate(MSCState4),
    %% stop and restart, preserving every other msg in 2nd half
    ok = rabbit_variable_queue:stop_msg_store(),
    ok = rabbit_variable_queue:start_msg_store(
           [], {fun ([]) -> finished;
                    ([MsgId|MsgIdsTail])
                      when length(MsgIdsTail) rem 2 == 0 ->
                        {MsgId, 1, MsgIdsTail};
                    ([MsgId|MsgIdsTail]) ->
                        {MsgId, 0, MsgIdsTail}
                end, MsgIds2ndHalf}),
    MSCState5 = msg_store_client_init(?PERSISTENT_MSG_STORE, Ref),
    %% check we have the right msgs left
    lists:foldl(
      fun (MsgId, Bool) ->
              not(Bool = rabbit_msg_store:contains(MsgId, MSCState5))
      end, false, MsgIds2ndHalf),
    ok = rabbit_msg_store:client_terminate(MSCState5),
    %% restart empty
    restart_msg_store_empty(),
    MSCState6 = msg_store_client_init(?PERSISTENT_MSG_STORE, Ref),
    %% check we don't contain any of the msgs
    false = msg_store_contains(false, MsgIds, MSCState6),
    %% publish the first half again
    ok = msg_store_write(MsgIds1stHalf, MSCState6),
    %% this should force some sort of sync internally otherwise misread
    ok = rabbit_msg_store:client_terminate(
           msg_store_read(MsgIds1stHalf, MSCState6)),
    MSCState7 = msg_store_client_init(?PERSISTENT_MSG_STORE, Ref),
    ok = msg_store_remove(MsgIds1stHalf, MSCState7),
    ok = rabbit_msg_store:client_terminate(MSCState7),
    %% restart empty
    restart_msg_store_empty(), %% now safe to reuse msg_ids
    %% push a lot of msgs in... at least 100 files worth
    {ok, FileSize} = application:get_env(rabbit, msg_store_file_size_limit),
    PayloadSizeBits = 65536,
    BigCount = trunc(100 * FileSize / (PayloadSizeBits div 8)),
    MsgIdsBig = [msg_id_bin(X) || X <- lists:seq(1, BigCount)],
    Payload = << 0:PayloadSizeBits >>,
    ok = with_msg_store_client(
           ?PERSISTENT_MSG_STORE, Ref,
           fun (MSCStateM) ->
                   [ok = rabbit_msg_store:write(MsgId, Payload, MSCStateM) ||
                       MsgId <- MsgIdsBig],
                   MSCStateM
           end),
    %% now read them to ensure we hit the fast client-side reading
    ok = foreach_with_msg_store_client(
           ?PERSISTENT_MSG_STORE, Ref,
           fun (MsgId, MSCStateM) ->
                   {{ok, Payload}, MSCStateN} = rabbit_msg_store:read(
                                                  MsgId, MSCStateM),
                   MSCStateN
           end, MsgIdsBig),
    %% .., then 3s by 1...
    ok = msg_store_remove(?PERSISTENT_MSG_STORE, Ref,
                          [msg_id_bin(X) || X <- lists:seq(BigCount, 1, -3)]),
    %% .., then remove 3s by 2, from the young end first. This hits
    %% GC (under 50% good data left, but no empty files. Must GC).
    ok = msg_store_remove(?PERSISTENT_MSG_STORE, Ref,
                          [msg_id_bin(X) || X <- lists:seq(BigCount-1, 1, -3)]),
    %% .., then remove 3s by 3, from the young end first. This hits
    %% GC...
    ok = msg_store_remove(?PERSISTENT_MSG_STORE, Ref,
                          [msg_id_bin(X) || X <- lists:seq(BigCount-2, 1, -3)]),
    %% ensure empty
    ok = with_msg_store_client(
           ?PERSISTENT_MSG_STORE, Ref,
           fun (MSCStateM) ->
                   false = msg_store_contains(false, MsgIdsBig, MSCStateM),
                   MSCStateM
           end),
    %%
    passed = test_msg_store_client_delete_and_terminate(),
    %% restart empty
    restart_msg_store_empty(),
    passed.

test_msg_store_confirms(MsgIds, Cap, MSCState) ->
    %% write -> confirmed
    ok = msg_store_write(MsgIds, MSCState),
    ok = on_disk_await(Cap, MsgIds),
    %% remove -> _
    ok = msg_store_remove(MsgIds, MSCState),
    ok = on_disk_await(Cap, []),
    %% write, remove -> confirmed
    ok = msg_store_write(MsgIds, MSCState),
    ok = msg_store_remove(MsgIds, MSCState),
    ok = on_disk_await(Cap, MsgIds),
    %% write, remove, write -> confirmed, confirmed
    ok = msg_store_write(MsgIds, MSCState),
    ok = msg_store_remove(MsgIds, MSCState),
    ok = msg_store_write(MsgIds, MSCState),
    ok = on_disk_await(Cap, MsgIds ++ MsgIds),
    %% remove, write -> confirmed
    ok = msg_store_remove(MsgIds, MSCState),
    ok = msg_store_write(MsgIds, MSCState),
    ok = on_disk_await(Cap, MsgIds),
    %% remove, write, remove -> confirmed
    ok = msg_store_remove(MsgIds, MSCState),
    ok = msg_store_write(MsgIds, MSCState),
    ok = msg_store_remove(MsgIds, MSCState),
    ok = on_disk_await(Cap, MsgIds),
    %% confirmation on timer-based sync
    passed = test_msg_store_confirm_timer(),
    passed.

test_msg_store_confirm_timer() ->
    Ref = rabbit_guid:gen(),
    MsgId  = msg_id_bin(1),
    Self = self(),
    MSCState = rabbit_msg_store:client_init(
                 ?PERSISTENT_MSG_STORE, Ref,
                 fun (MsgIds, _ActionTaken) ->
                         case gb_sets:is_member(MsgId, MsgIds) of
                             true  -> Self ! on_disk;
                             false -> ok
                         end
                 end, undefined),
    ok = msg_store_write([MsgId], MSCState),
    ok = msg_store_keep_busy_until_confirm([msg_id_bin(2)], MSCState),
    ok = msg_store_remove([MsgId], MSCState),
    ok = rabbit_msg_store:client_delete_and_terminate(MSCState),
    passed.

msg_store_keep_busy_until_confirm(MsgIds, MSCState) ->
    receive
        on_disk -> ok
    after 0 ->
            ok = msg_store_write(MsgIds, MSCState),
            ok = msg_store_remove(MsgIds, MSCState),
            msg_store_keep_busy_until_confirm(MsgIds, MSCState)
    end.

test_msg_store_client_delete_and_terminate() ->
    restart_msg_store_empty(),
    MsgIds = [msg_id_bin(M) || M <- lists:seq(1, 10)],
    Ref = rabbit_guid:gen(),
    MSCState = msg_store_client_init(?PERSISTENT_MSG_STORE, Ref),
    ok = msg_store_write(MsgIds, MSCState),
    %% test the 'dying client' fast path for writes
    ok = rabbit_msg_store:client_delete_and_terminate(MSCState),
    passed.

queue_name(Name) ->
    rabbit_misc:r(<<"/">>, queue, Name).

test_queue() ->
    queue_name(<<"test">>).

init_test_queue() ->
    TestQueue = test_queue(),
    Terms = rabbit_queue_index:shutdown_terms(TestQueue),
    PRef = proplists:get_value(persistent_ref, Terms, rabbit_guid:gen()),
    PersistentClient = msg_store_client_init(?PERSISTENT_MSG_STORE, PRef),
    Res = rabbit_queue_index:recover(
            TestQueue, Terms, false,
            fun (MsgId) ->
                    rabbit_msg_store:contains(MsgId, PersistentClient)
            end,
            fun nop/1),
    ok = rabbit_msg_store:client_delete_and_terminate(PersistentClient),
    Res.

restart_test_queue(Qi) ->
    _ = rabbit_queue_index:terminate([], Qi),
    ok = rabbit_variable_queue:stop(),
    ok = rabbit_variable_queue:start([test_queue()]),
    init_test_queue().

empty_test_queue() ->
    ok = rabbit_variable_queue:stop(),
    ok = rabbit_variable_queue:start([]),
    {0, Qi} = init_test_queue(),
    _ = rabbit_queue_index:delete_and_terminate(Qi),
    ok.

with_empty_test_queue(Fun) ->
    ok = empty_test_queue(),
    {0, Qi} = init_test_queue(),
    rabbit_queue_index:delete_and_terminate(Fun(Qi)).

restart_app() ->
    rabbit:stop(),
    rabbit:start().

queue_index_publish(SeqIds, Persistent, Qi) ->
    Ref = rabbit_guid:gen(),
    MsgStore = case Persistent of
                   true  -> ?PERSISTENT_MSG_STORE;
                   false -> ?TRANSIENT_MSG_STORE
               end,
    MSCState = msg_store_client_init(MsgStore, Ref),
    {A, B = [{_SeqId, LastMsgIdWritten} | _]} =
        lists:foldl(
          fun (SeqId, {QiN, SeqIdsMsgIdsAcc}) ->
                  MsgId = rabbit_guid:gen(),
                  QiM = rabbit_queue_index:publish(
                          MsgId, SeqId, #message_properties{}, Persistent, QiN),
                  ok = rabbit_msg_store:write(MsgId, MsgId, MSCState),
                  {QiM, [{SeqId, MsgId} | SeqIdsMsgIdsAcc]}
          end, {Qi, []}, SeqIds),
    %% do this just to force all of the publishes through to the msg_store:
    true = rabbit_msg_store:contains(LastMsgIdWritten, MSCState),
    ok = rabbit_msg_store:client_delete_and_terminate(MSCState),
    {A, B}.

verify_read_with_published(_Delivered, _Persistent, [], _) ->
    ok;
verify_read_with_published(Delivered, Persistent,
                           [{MsgId, SeqId, _Props, Persistent, Delivered}|Read],
                           [{SeqId, MsgId}|Published]) ->
    verify_read_with_published(Delivered, Persistent, Read, Published);
verify_read_with_published(_Delivered, _Persistent, _Read, _Published) ->
    ko.

test_queue_index_props() ->
    with_empty_test_queue(
      fun(Qi0) ->
              MsgId = rabbit_guid:gen(),
              Props = #message_properties{expiry=12345},
              Qi1 = rabbit_queue_index:publish(MsgId, 1, Props, true, Qi0),
              {[{MsgId, 1, Props, _, _}], Qi2} =
                  rabbit_queue_index:read(1, 2, Qi1),
              Qi2
      end),

    ok = rabbit_variable_queue:stop(),
    ok = rabbit_variable_queue:start([]),

    passed.

test_queue_index() ->
    SegmentSize = rabbit_queue_index:next_segment_boundary(0),
    TwoSegs = SegmentSize + SegmentSize,
    MostOfASegment = trunc(SegmentSize*0.75),
    SeqIdsA = lists:seq(0, MostOfASegment-1),
    SeqIdsB = lists:seq(MostOfASegment, 2*MostOfASegment),
    SeqIdsC = lists:seq(0, trunc(SegmentSize/2)),
    SeqIdsD = lists:seq(0, SegmentSize*4),

    with_empty_test_queue(
      fun (Qi0) ->
              {0, 0, Qi1} = rabbit_queue_index:bounds(Qi0),
              {Qi2, SeqIdsMsgIdsA} = queue_index_publish(SeqIdsA, false, Qi1),
              {0, SegmentSize, Qi3} = rabbit_queue_index:bounds(Qi2),
              {ReadA, Qi4} = rabbit_queue_index:read(0, SegmentSize, Qi3),
              ok = verify_read_with_published(false, false, ReadA,
                                              lists:reverse(SeqIdsMsgIdsA)),
              %% should get length back as 0, as all the msgs were transient
              {0, Qi6} = restart_test_queue(Qi4),
              {0, 0, Qi7} = rabbit_queue_index:bounds(Qi6),
              {Qi8, SeqIdsMsgIdsB} = queue_index_publish(SeqIdsB, true, Qi7),
              {0, TwoSegs, Qi9} = rabbit_queue_index:bounds(Qi8),
              {ReadB, Qi10} = rabbit_queue_index:read(0, SegmentSize, Qi9),
              ok = verify_read_with_published(false, true, ReadB,
                                              lists:reverse(SeqIdsMsgIdsB)),
              %% should get length back as MostOfASegment
              LenB = length(SeqIdsB),
              {LenB, Qi12} = restart_test_queue(Qi10),
              {0, TwoSegs, Qi13} = rabbit_queue_index:bounds(Qi12),
              Qi14 = rabbit_queue_index:deliver(SeqIdsB, Qi13),
              {ReadC, Qi15} = rabbit_queue_index:read(0, SegmentSize, Qi14),
              ok = verify_read_with_published(true, true, ReadC,
                                              lists:reverse(SeqIdsMsgIdsB)),
              Qi16 = rabbit_queue_index:ack(SeqIdsB, Qi15),
              Qi17 = rabbit_queue_index:flush(Qi16),
              %% Everything will have gone now because #pubs == #acks
              {0, 0, Qi18} = rabbit_queue_index:bounds(Qi17),
              %% should get length back as 0 because all persistent
              %% msgs have been acked
              {0, Qi19} = restart_test_queue(Qi18),
              Qi19
      end),

    %% These next bits are just to hit the auto deletion of segment files.
    %% First, partials:
    %% a) partial pub+del+ack, then move to new segment
    with_empty_test_queue(
      fun (Qi0) ->
              {Qi1, _SeqIdsMsgIdsC} = queue_index_publish(SeqIdsC,
                                                         false, Qi0),
              Qi2 = rabbit_queue_index:deliver(SeqIdsC, Qi1),
              Qi3 = rabbit_queue_index:ack(SeqIdsC, Qi2),
              Qi4 = rabbit_queue_index:flush(Qi3),
              {Qi5, _SeqIdsMsgIdsC1} = queue_index_publish([SegmentSize],
                                                          false, Qi4),
              Qi5
      end),

    %% b) partial pub+del, then move to new segment, then ack all in old segment
    with_empty_test_queue(
      fun (Qi0) ->
              {Qi1, _SeqIdsMsgIdsC2} = queue_index_publish(SeqIdsC,
                                                          false, Qi0),
              Qi2 = rabbit_queue_index:deliver(SeqIdsC, Qi1),
              {Qi3, _SeqIdsMsgIdsC3} = queue_index_publish([SegmentSize],
                                                          false, Qi2),
              Qi4 = rabbit_queue_index:ack(SeqIdsC, Qi3),
              rabbit_queue_index:flush(Qi4)
      end),

    %% c) just fill up several segments of all pubs, then +dels, then +acks
    with_empty_test_queue(
      fun (Qi0) ->
              {Qi1, _SeqIdsMsgIdsD} = queue_index_publish(SeqIdsD,
                                                         false, Qi0),
              Qi2 = rabbit_queue_index:deliver(SeqIdsD, Qi1),
              Qi3 = rabbit_queue_index:ack(SeqIdsD, Qi2),
              rabbit_queue_index:flush(Qi3)
      end),

    %% d) get messages in all states to a segment, then flush, then do
    %% the same again, don't flush and read. This will hit all
    %% possibilities in combining the segment with the journal.
    with_empty_test_queue(
      fun (Qi0) ->
              {Qi1, [Seven,Five,Four|_]} = queue_index_publish([0,1,2,4,5,7],
                                                               false, Qi0),
              Qi2 = rabbit_queue_index:deliver([0,1,4], Qi1),
              Qi3 = rabbit_queue_index:ack([0], Qi2),
              Qi4 = rabbit_queue_index:flush(Qi3),
              {Qi5, [Eight,Six|_]} = queue_index_publish([3,6,8], false, Qi4),
              Qi6 = rabbit_queue_index:deliver([2,3,5,6], Qi5),
              Qi7 = rabbit_queue_index:ack([1,2,3], Qi6),
              {[], Qi8} = rabbit_queue_index:read(0, 4, Qi7),
              {ReadD, Qi9} = rabbit_queue_index:read(4, 7, Qi8),
              ok = verify_read_with_published(true, false, ReadD,
                                              [Four, Five, Six]),
              {ReadE, Qi10} = rabbit_queue_index:read(7, 9, Qi9),
              ok = verify_read_with_published(false, false, ReadE,
                                              [Seven, Eight]),
              Qi10
      end),

    %% e) as for (d), but use terminate instead of read, which will
    %% exercise journal_minus_segment, not segment_plus_journal.
    with_empty_test_queue(
      fun (Qi0) ->
              {Qi1, _SeqIdsMsgIdsE} = queue_index_publish([0,1,2,4,5,7],
                                                         true, Qi0),
              Qi2 = rabbit_queue_index:deliver([0,1,4], Qi1),
              Qi3 = rabbit_queue_index:ack([0], Qi2),
              {5, Qi4} = restart_test_queue(Qi3),
              {Qi5, _SeqIdsMsgIdsF} = queue_index_publish([3,6,8], true, Qi4),
              Qi6 = rabbit_queue_index:deliver([2,3,5,6], Qi5),
              Qi7 = rabbit_queue_index:ack([1,2,3], Qi6),
              {5, Qi8} = restart_test_queue(Qi7),
              Qi8
      end),

    ok = rabbit_variable_queue:stop(),
    ok = rabbit_variable_queue:start([]),

    passed.

variable_queue_init(Q, Recover) ->
    rabbit_variable_queue:init(
      Q, Recover, fun nop/2, fun nop/2, fun nop/1).

variable_queue_publish(IsPersistent, Count, VQ) ->
    variable_queue_publish(IsPersistent, Count, fun (_N, P) -> P end, VQ).

variable_queue_publish(IsPersistent, Count, PropFun, VQ) ->
    variable_queue_publish(IsPersistent, 1, Count, PropFun,
                           fun (_N) -> <<>> end, VQ).

variable_queue_publish(IsPersistent, Start, Count, PropFun, PayloadFun, VQ) ->
    lists:foldl(
      fun (N, VQN) ->
              rabbit_variable_queue:publish(
                rabbit_basic:message(
                  rabbit_misc:r(<<>>, exchange, <<>>),
                  <<>>, #'P_basic'{delivery_mode = case IsPersistent of
                                                       true  -> 2;
                                                       false -> 1
                                                   end},
                                   PayloadFun(N)),
                PropFun(N, #message_properties{}), false, self(), VQN)
      end, VQ, lists:seq(Start, Start + Count - 1)).

variable_queue_fetch(Count, IsPersistent, IsDelivered, Len, VQ) ->
    lists:foldl(fun (N, {VQN, AckTagsAcc}) ->
                        Rem = Len - N,
                        {{#basic_message { is_persistent = IsPersistent },
                          IsDelivered, AckTagN}, VQM} =
                            rabbit_variable_queue:fetch(true, VQN),
                        Rem = rabbit_variable_queue:len(VQM),
                        {VQM, [AckTagN | AckTagsAcc]}
                end, {VQ, []}, lists:seq(1, Count)).

assert_prop(List, Prop, Value) ->
    Value = proplists:get_value(Prop, List).

assert_props(List, PropVals) ->
    [assert_prop(List, Prop, Value) || {Prop, Value} <- PropVals].

test_amqqueue(Durable) ->
    (rabbit_amqqueue:pseudo_queue(test_queue(), self()))
        #amqqueue { durable = Durable }.

with_fresh_variable_queue(Fun) ->
    Ref = make_ref(),
    Me = self(),
    %% Run in a separate process since rabbit_msg_store will send
    %% bump_credit messages and we want to ignore them
    spawn_link(fun() ->
                       ok = empty_test_queue(),
                       VQ = variable_queue_init(test_amqqueue(true), false),
                       S0 = rabbit_variable_queue:status(VQ),
                       assert_props(S0, [{q1, 0}, {q2, 0},
                                         {delta,
                                          {delta, undefined, 0, undefined}},
                                         {q3, 0}, {q4, 0},
                                         {len, 0}]),
                       _ = rabbit_variable_queue:delete_and_terminate(
                        shutdown, Fun(VQ)),
                       Me ! Ref
               end),
    receive
        Ref -> ok
    end,
    passed.

publish_and_confirm(Q, Payload, Count) ->
    Seqs = lists:seq(1, Count),
    [begin
         Msg = rabbit_basic:message(rabbit_misc:r(<<>>, exchange, <<>>),
                                    <<>>, #'P_basic'{delivery_mode = 2},
                                    Payload),
         Delivery = #delivery{mandatory = false, sender = self(),
                              message = Msg, msg_seq_no = Seq},
         {routed, _} = rabbit_amqqueue:deliver([Q], Delivery)
     end || Seq <- Seqs],
    wait_for_confirms(gb_sets:from_list(Seqs)).

wait_for_confirms(Unconfirmed) ->
    case gb_sets:is_empty(Unconfirmed) of
        true  -> ok;
        false -> receive {'$gen_cast', {confirm, Confirmed, _}} ->
                         wait_for_confirms(
                           rabbit_misc:gb_sets_difference(
                             Unconfirmed, gb_sets:from_list(Confirmed)))
                 after ?TIMEOUT -> exit(timeout_waiting_for_confirm)
                 end
    end.

test_variable_queue() ->
    [passed = with_fresh_variable_queue(F) ||
        F <- [fun test_variable_queue_dynamic_duration_change/1,
              fun test_variable_queue_partial_segments_delta_thing/1,
              fun test_variable_queue_all_the_bits_not_covered_elsewhere1/1,
              fun test_variable_queue_all_the_bits_not_covered_elsewhere2/1,
              fun test_drop/1,
              fun test_variable_queue_fold_msg_on_disk/1,
              fun test_dropfetchwhile/1,
              fun test_dropwhile_varying_ram_duration/1,
              fun test_fetchwhile_varying_ram_duration/1,
              fun test_variable_queue_ack_limiting/1,
              fun test_variable_queue_requeue/1,
              fun test_variable_queue_fold/1]],
    passed.

test_variable_queue_fold(VQ0) ->
<<<<<<< HEAD
    {RequeuedMsgs, FreshMsgs, VQ1} = variable_queue_with_holes(VQ0),
    Count = rabbit_variable_queue:len(VQ1),
    Msgs = RequeuedMsgs ++ FreshMsgs,
    lists:foldl(
      fun (Cut, VQ2) -> test_variable_queue_fold(Cut, Msgs, VQ2) end,
      VQ1, [0, 1, 2, Count div 2, Count - 1, Count, Count + 1, Count * 2]).

test_variable_queue_fold(Cut, Msgs, VQ0) ->
=======
    {Count, PendingMsgs, RequeuedMsgs, FreshMsgs, VQ1} =
        variable_queue_with_holes(VQ0),
    Msgs = lists:sort(PendingMsgs ++ RequeuedMsgs ++ FreshMsgs),
    lists:foldl(fun (Cut, VQ2) ->
                        test_variable_queue_fold(Cut, Msgs, PendingMsgs, VQ2)
                end, VQ1, [0, 1, 2, Count div 2,
                           Count - 1, Count, Count + 1, Count * 2]).

test_variable_queue_fold(Cut, Msgs, PendingMsgs, VQ0) ->
>>>>>>> e65ed3d8
    {Acc, VQ1} = rabbit_variable_queue:fold(
                   fun (M, _, Pending, A) ->
                           MInt = msg2int(M),
                           Pending = lists:member(MInt, PendingMsgs), %% assert
                           case MInt =< Cut of
                               true  -> {cont, [MInt | A]};
                               false -> {stop, A}
                           end
                   end, [], VQ0),
    Expected = lists:takewhile(fun (I) -> I =< Cut end, Msgs),
    Expected = lists:reverse(Acc), %% assertion
    VQ1.

msg2int(#basic_message{content = #content{ payload_fragments_rev = P}}) ->
    binary_to_term(list_to_binary(lists:reverse(P))).

ack_subset(AckSeqs, Interval, Rem) ->
    lists:filter(fun ({_Ack, N}) -> (N + Rem) rem Interval == 0 end, AckSeqs).

requeue_one_by_one(Acks, VQ) ->
    lists:foldl(fun (AckTag, VQN) ->
                        {_MsgId, VQM} = rabbit_variable_queue:requeue(
                                          [AckTag], VQN),
                        VQM
                end, VQ, Acks).

%% Create a vq with messages in q1, delta, and q3, and holes (in the
%% form of pending acks) in the latter two.
variable_queue_with_holes(VQ0) ->
    Interval = 64,
    Count = rabbit_queue_index:next_segment_boundary(0)*2 + 2 * Interval,
    Seq = lists:seq(1, Count),
    VQ1 = rabbit_variable_queue:set_ram_duration_target(0, VQ0),
    VQ2 = variable_queue_publish(
            false, 1, Count,
            fun (_, P) -> P end, fun erlang:term_to_binary/1, VQ1),
    {VQ3, AcksR} = variable_queue_fetch(Count, false, false, Count, VQ2),
    Acks = lists:reverse(AcksR),
    AckSeqs = lists:zip(Acks, Seq),
    [{Subset1, _Seq1}, {Subset2, _Seq2}, {Subset3, Seq3}] =
        [lists:unzip(ack_subset(AckSeqs, Interval, I)) || I <- [0, 1, 2]],
    %% we requeue in three phases in order to exercise requeuing logic
    %% in various vq states
    {_MsgIds, VQ4} = rabbit_variable_queue:requeue(
                       Acks -- (Subset1 ++ Subset2 ++ Subset3), VQ3),
    VQ5 = requeue_one_by_one(Subset1, VQ4),
    %% by now we have some messages (and holes) in delt
    VQ6 = requeue_one_by_one(Subset2, VQ5),
    VQ7 = rabbit_variable_queue:set_ram_duration_target(infinity, VQ6),
    %% add the q1 tail
    VQ8 = variable_queue_publish(
            true, Count + 1, 64,
            fun (_, P) -> P end, fun erlang:term_to_binary/1, VQ7),
    %% assertions
    [false = case V of
                 {delta, _, 0, _} -> true;
                 0                -> true;
                 _                -> false
             end || {K, V} <- rabbit_variable_queue:status(VQ8),
                    lists:member(K, [q1, delta, q3])],
    Depth = Count + 64,
    Depth = rabbit_variable_queue:depth(VQ8),
    Len = Depth - length(Subset3),
    Len = rabbit_variable_queue:len(VQ8),
<<<<<<< HEAD
    {(Seq -- Seq3), lists:seq(Count + 1, Count + 64), VQ8}.

test_variable_queue_requeue(VQ0) ->
    {RequeuedMsgs, FreshMsgs, VQ1} = variable_queue_with_holes(VQ0),
=======
    {Depth, Seq3, Seq -- Seq3, lists:seq(Count + 1, Count + 64), VQ8}.

test_variable_queue_requeue(VQ0) ->
    {_, _PendingMsgs, RequeuedMsgs, FreshMsgs, VQ1} =
        variable_queue_with_holes(VQ0),
>>>>>>> e65ed3d8
    Msgs =
        lists:zip(RequeuedMsgs,
                  lists:duplicate(length(RequeuedMsgs), true)) ++
        lists:zip(FreshMsgs,
                  lists:duplicate(length(FreshMsgs), false)),
    VQ2 = lists:foldl(fun ({I, Requeued}, VQa) ->
                              {{M, MRequeued, _}, VQb} =
                                  rabbit_variable_queue:fetch(true, VQa),
                              Requeued = MRequeued, %% assertion
                              I = msg2int(M),       %% assertion
                              VQb
                      end, VQ1, Msgs),
    {empty, VQ3} = rabbit_variable_queue:fetch(true, VQ2),
    VQ3.

test_variable_queue_ack_limiting(VQ0) ->
    %% start by sending in a bunch of messages
    Len = 1024,
    VQ1 = variable_queue_publish(false, Len, VQ0),

    %% squeeze and relax queue
    Churn = Len div 32,
    VQ2 = publish_fetch_and_ack(Churn, Len, VQ1),

    %% update stats for duration
    {_Duration, VQ3} = rabbit_variable_queue:ram_duration(VQ2),

    %% fetch half the messages
    {VQ4, _AckTags} = variable_queue_fetch(Len div 2, false, false, Len, VQ3),

    VQ5 = check_variable_queue_status(VQ4, [{len          , Len div 2},
                                            {ram_ack_count, Len div 2},
                                            {ram_msg_count, Len div 2}]),

    %% ensure all acks go to disk on 0 duration target
    VQ6 = check_variable_queue_status(
            rabbit_variable_queue:set_ram_duration_target(0, VQ5),
            [{len, Len div 2},
             {target_ram_count, 0},
             {ram_msg_count, 0},
             {ram_ack_count, 0}]),

    VQ6.

test_drop(VQ0) ->
    %% start by sending a messages
    VQ1 = variable_queue_publish(false, 1, VQ0),
    %% drop message with AckRequired = true
    {{MsgId, AckTag}, VQ2} = rabbit_variable_queue:drop(true, VQ1),
    true = rabbit_variable_queue:is_empty(VQ2),
    true = AckTag =/= undefinded,
    %% drop again -> empty
    {empty, VQ3} = rabbit_variable_queue:drop(false, VQ2),
    %% requeue
    {[MsgId], VQ4} = rabbit_variable_queue:requeue([AckTag], VQ3),
    %% drop message with AckRequired = false
    {{MsgId, undefined}, VQ5} = rabbit_variable_queue:drop(false, VQ4),
    true = rabbit_variable_queue:is_empty(VQ5),
    VQ5.

test_dropfetchwhile(VQ0) ->
    Count = 10,

    %% add messages with sequential expiry
    VQ1 = variable_queue_publish(
            false, 1, Count,
            fun (N, Props) -> Props#message_properties{expiry = N} end,
            fun erlang:term_to_binary/1, VQ0),

    %% fetch the first 5 messages
    {#message_properties{expiry = 6}, {Msgs, AckTags}, VQ2} =
        rabbit_variable_queue:fetchwhile(
          fun (#message_properties{expiry = Expiry}) -> Expiry =< 5 end,
          fun (Msg, AckTag, {MsgAcc, AckAcc}) ->
                  {[Msg | MsgAcc], [AckTag | AckAcc]}
          end, {[], []}, VQ1),
    true = lists:seq(1, 5) == [msg2int(M) || M <- lists:reverse(Msgs)],

    %% requeue them
    {_MsgIds, VQ3} = rabbit_variable_queue:requeue(AckTags, VQ2),

    %% drop the first 5 messages
    {#message_properties{expiry = 6}, VQ4} =
        rabbit_variable_queue:dropwhile(
          fun (#message_properties {expiry = Expiry}) -> Expiry =< 5 end, VQ3),

    %% fetch 5
    VQ5 = lists:foldl(fun (N, VQN) ->
                              {{Msg, _, _}, VQM} =
                                  rabbit_variable_queue:fetch(false, VQN),
                              true = msg2int(Msg) == N,
                              VQM
                      end, VQ4, lists:seq(6, Count)),

    %% should be empty now
    true = rabbit_variable_queue:is_empty(VQ5),

    VQ5.

test_dropwhile_varying_ram_duration(VQ0) ->
    test_dropfetchwhile_varying_ram_duration(
      fun (VQ1) ->
              {_, VQ2} = rabbit_variable_queue:dropwhile(
                           fun (_) -> false end, VQ1),
              VQ2
      end, VQ0).

test_fetchwhile_varying_ram_duration(VQ0) ->
    test_dropfetchwhile_varying_ram_duration(
      fun (VQ1) ->
              {_, ok, VQ2} = rabbit_variable_queue:fetchwhile(
                               fun (_) -> false end,
                               fun (_, _, A) -> A end,
                               ok, VQ1),
              VQ2
      end, VQ0).

test_dropfetchwhile_varying_ram_duration(Fun, VQ0) ->
    VQ1 = variable_queue_publish(false, 1, VQ0),
    VQ2 = rabbit_variable_queue:set_ram_duration_target(0, VQ1),
    VQ3 = Fun(VQ2),
    VQ4 = rabbit_variable_queue:set_ram_duration_target(infinity, VQ3),
    VQ5 = variable_queue_publish(false, 1, VQ4),
    VQ6 = Fun(VQ5),
    VQ6.

test_variable_queue_dynamic_duration_change(VQ0) ->
    SegmentSize = rabbit_queue_index:next_segment_boundary(0),

    %% start by sending in a couple of segments worth
    Len = 2*SegmentSize,
    VQ1 = variable_queue_publish(false, Len, VQ0),
    %% squeeze and relax queue
    Churn = Len div 32,
    VQ2 = publish_fetch_and_ack(Churn, Len, VQ1),

    {Duration, VQ3} = rabbit_variable_queue:ram_duration(VQ2),
    VQ7 = lists:foldl(
            fun (Duration1, VQ4) ->
                    {_Duration, VQ5} = rabbit_variable_queue:ram_duration(VQ4),
                    io:format("~p:~n~p~n",
                              [Duration1, rabbit_variable_queue:status(VQ5)]),
                    VQ6 = rabbit_variable_queue:set_ram_duration_target(
                            Duration1, VQ5),
                    publish_fetch_and_ack(Churn, Len, VQ6)
            end, VQ3, [Duration / 4, 0, Duration / 4, infinity]),

    %% drain
    {VQ8, AckTags} = variable_queue_fetch(Len, false, false, Len, VQ7),
    {_Guids, VQ9} = rabbit_variable_queue:ack(AckTags, VQ8),
    {empty, VQ10} = rabbit_variable_queue:fetch(true, VQ9),

    VQ10.

publish_fetch_and_ack(0, _Len, VQ0) ->
    VQ0;
publish_fetch_and_ack(N, Len, VQ0) ->
    VQ1 = variable_queue_publish(false, 1, VQ0),
    {{_Msg, false, AckTag}, VQ2} = rabbit_variable_queue:fetch(true, VQ1),
    Len = rabbit_variable_queue:len(VQ2),
    {_Guids, VQ3} = rabbit_variable_queue:ack([AckTag], VQ2),
    publish_fetch_and_ack(N-1, Len, VQ3).

test_variable_queue_partial_segments_delta_thing(VQ0) ->
    SegmentSize = rabbit_queue_index:next_segment_boundary(0),
    HalfSegment = SegmentSize div 2,
    OneAndAHalfSegment = SegmentSize + HalfSegment,
    VQ1 = variable_queue_publish(true, OneAndAHalfSegment, VQ0),
    {_Duration, VQ2} = rabbit_variable_queue:ram_duration(VQ1),
    VQ3 = check_variable_queue_status(
            rabbit_variable_queue:set_ram_duration_target(0, VQ2),
            %% one segment in q3, and half a segment in delta
            [{delta, {delta, SegmentSize, HalfSegment, OneAndAHalfSegment}},
             {q3, SegmentSize},
             {len, SegmentSize + HalfSegment}]),
    VQ4 = rabbit_variable_queue:set_ram_duration_target(infinity, VQ3),
    VQ5 = check_variable_queue_status(
            variable_queue_publish(true, 1, VQ4),
            %% one alpha, but it's in the same segment as the deltas
            [{q1, 1},
             {delta, {delta, SegmentSize, HalfSegment, OneAndAHalfSegment}},
             {q3, SegmentSize},
             {len, SegmentSize + HalfSegment + 1}]),
    {VQ6, AckTags} = variable_queue_fetch(SegmentSize, true, false,
                                          SegmentSize + HalfSegment + 1, VQ5),
    VQ7 = check_variable_queue_status(
            VQ6,
            %% the half segment should now be in q3
            [{q1, 1},
             {delta, {delta, undefined, 0, undefined}},
             {q3, HalfSegment},
             {len, HalfSegment + 1}]),
    {VQ8, AckTags1} = variable_queue_fetch(HalfSegment + 1, true, false,
                                           HalfSegment + 1, VQ7),
    {_Guids, VQ9} = rabbit_variable_queue:ack(AckTags ++ AckTags1, VQ8),
    %% should be empty now
    {empty, VQ10} = rabbit_variable_queue:fetch(true, VQ9),
    VQ10.

check_variable_queue_status(VQ0, Props) ->
    VQ1 = variable_queue_wait_for_shuffling_end(VQ0),
    S = rabbit_variable_queue:status(VQ1),
    io:format("~p~n", [S]),
    assert_props(S, Props),
    VQ1.

variable_queue_wait_for_shuffling_end(VQ) ->
    case rabbit_variable_queue:needs_timeout(VQ) of
        false -> VQ;
        _     -> variable_queue_wait_for_shuffling_end(
                   rabbit_variable_queue:timeout(VQ))
    end.

test_variable_queue_all_the_bits_not_covered_elsewhere1(VQ0) ->
    Count = 2 * rabbit_queue_index:next_segment_boundary(0),
    VQ1 = variable_queue_publish(true, Count, VQ0),
    VQ2 = variable_queue_publish(false, Count, VQ1),
    VQ3 = rabbit_variable_queue:set_ram_duration_target(0, VQ2),
    {VQ4, _AckTags}  = variable_queue_fetch(Count, true, false,
                                            Count + Count, VQ3),
    {VQ5, _AckTags1} = variable_queue_fetch(Count, false, false,
                                            Count, VQ4),
    _VQ6 = rabbit_variable_queue:terminate(shutdown, VQ5),
    VQ7 = variable_queue_init(test_amqqueue(true), true),
    {{_Msg1, true, _AckTag1}, VQ8} = rabbit_variable_queue:fetch(true, VQ7),
    Count1 = rabbit_variable_queue:len(VQ8),
    VQ9 = variable_queue_publish(false, 1, VQ8),
    VQ10 = rabbit_variable_queue:set_ram_duration_target(0, VQ9),
    {VQ11, _AckTags2} = variable_queue_fetch(Count1, true, true, Count, VQ10),
    {VQ12, _AckTags3} = variable_queue_fetch(1, false, false, 1, VQ11),
    VQ12.

test_variable_queue_all_the_bits_not_covered_elsewhere2(VQ0) ->
    VQ1 = rabbit_variable_queue:set_ram_duration_target(0, VQ0),
    VQ2 = variable_queue_publish(false, 4, VQ1),
    {VQ3, AckTags} = variable_queue_fetch(2, false, false, 4, VQ2),
    {_Guids, VQ4} =
        rabbit_variable_queue:requeue(AckTags, VQ3),
    VQ5 = rabbit_variable_queue:timeout(VQ4),
    _VQ6 = rabbit_variable_queue:terminate(shutdown, VQ5),
    VQ7 = variable_queue_init(test_amqqueue(true), true),
    {empty, VQ8} = rabbit_variable_queue:fetch(false, VQ7),
    VQ8.

test_variable_queue_fold_msg_on_disk(VQ0) ->
    VQ1 = variable_queue_publish(true, 1, VQ0),
    {VQ2, AckTags} = variable_queue_fetch(1, true, false, 1, VQ1),
    {ok, VQ3} = rabbit_variable_queue:ackfold(fun (_M, _A, ok) -> ok end,
                                              ok, VQ2, AckTags),
    VQ3.

test_queue_recover() ->
    Count = 2 * rabbit_queue_index:next_segment_boundary(0),
    {new, #amqqueue { pid = QPid, name = QName } = Q} =
        rabbit_amqqueue:declare(test_queue(), true, false, [], none),
    publish_and_confirm(Q, <<>>, Count),

    exit(QPid, kill),
    MRef = erlang:monitor(process, QPid),
    receive {'DOWN', MRef, process, QPid, _Info} -> ok
    after 10000 -> exit(timeout_waiting_for_queue_death)
    end,
    rabbit_amqqueue:stop(),
    rabbit_amqqueue:start(rabbit_amqqueue:recover()),
    rabbit_amqqueue:with_or_die(
      QName,
      fun (Q1 = #amqqueue { pid = QPid1 }) ->
              CountMinusOne = Count - 1,
              {ok, CountMinusOne, {QName, QPid1, _AckTag, true, _Msg}} =
                  rabbit_amqqueue:basic_get(Q1, self(), false),
              exit(QPid1, shutdown),
              VQ1 = variable_queue_init(Q, true),
              {{_Msg1, true, _AckTag1}, VQ2} =
                  rabbit_variable_queue:fetch(true, VQ1),
              CountMinusOne = rabbit_variable_queue:len(VQ2),
              _VQ3 = rabbit_variable_queue:delete_and_terminate(shutdown, VQ2),
              rabbit_amqqueue:internal_delete(QName)
      end),
    passed.

test_variable_queue_delete_msg_store_files_callback() ->
    ok = restart_msg_store_empty(),
    {new, #amqqueue { pid = QPid, name = QName } = Q} =
        rabbit_amqqueue:declare(test_queue(), true, false, [], none),
    Payload = <<0:8388608>>, %% 1MB
    Count = 30,
    publish_and_confirm(Q, Payload, Count),

    rabbit_amqqueue:set_ram_duration_target(QPid, 0),

    CountMinusOne = Count - 1,
    {ok, CountMinusOne, {QName, QPid, _AckTag, false, _Msg}} =
        rabbit_amqqueue:basic_get(Q, self(), true),
    {ok, CountMinusOne} = rabbit_amqqueue:purge(Q),

    %% give the queue a second to receive the close_fds callback msg
    timer:sleep(1000),

    rabbit_amqqueue:delete(Q, false, false),
    passed.

test_configurable_server_properties() ->
    %% List of the names of the built-in properties do we expect to find
    BuiltInPropNames = [<<"product">>, <<"version">>, <<"platform">>,
                        <<"copyright">>, <<"information">>],

    Protocol = rabbit_framing_amqp_0_9_1,

    %% Verify that the built-in properties are initially present
    ActualPropNames = [Key || {Key, longstr, _} <-
                                  rabbit_reader:server_properties(Protocol)],
    true = lists:all(fun (X) -> lists:member(X, ActualPropNames) end,
                     BuiltInPropNames),

    %% Get the initial server properties configured in the environment
    {ok, ServerProperties} = application:get_env(rabbit, server_properties),

    %% Helper functions
    ConsProp = fun (X) -> application:set_env(rabbit,
                                              server_properties,
                                              [X | ServerProperties]) end,
    IsPropPresent =
        fun (X) ->
                lists:member(X, rabbit_reader:server_properties(Protocol))
        end,

    %% Add a wholly new property of the simplified {KeyAtom, StringValue} form
    NewSimplifiedProperty = {NewHareKey, NewHareVal} = {hare, "soup"},
    ConsProp(NewSimplifiedProperty),
    %% Do we find hare soup, appropriately formatted in the generated properties?
    ExpectedHareImage = {list_to_binary(atom_to_list(NewHareKey)),
                         longstr,
                         list_to_binary(NewHareVal)},
    true = IsPropPresent(ExpectedHareImage),

    %% Add a wholly new property of the {BinaryKey, Type, Value} form
    %% and check for it
    NewProperty = {<<"new-bin-key">>, signedint, -1},
    ConsProp(NewProperty),
    %% Do we find the new property?
    true = IsPropPresent(NewProperty),

    %% Add a property that clobbers a built-in, and verify correct clobbering
    {NewVerKey, NewVerVal} = NewVersion = {version, "X.Y.Z."},
    {BinNewVerKey, BinNewVerVal} = {list_to_binary(atom_to_list(NewVerKey)),
                                    list_to_binary(NewVerVal)},
    ConsProp(NewVersion),
    ClobberedServerProps = rabbit_reader:server_properties(Protocol),
    %% Is the clobbering insert present?
    true = IsPropPresent({BinNewVerKey, longstr, BinNewVerVal}),
    %% Is the clobbering insert the only thing with the clobbering key?
    [{BinNewVerKey, longstr, BinNewVerVal}] =
        [E || {K, longstr, _V} = E <- ClobberedServerProps, K =:= BinNewVerKey],

    application:set_env(rabbit, server_properties, ServerProperties),
    passed.

nop(_) -> ok.
nop(_, _) -> ok.<|MERGE_RESOLUTION|>--- conflicted
+++ resolved
@@ -2328,18 +2328,9 @@
     passed.
 
 test_variable_queue_fold(VQ0) ->
-<<<<<<< HEAD
-    {RequeuedMsgs, FreshMsgs, VQ1} = variable_queue_with_holes(VQ0),
-    Count = rabbit_variable_queue:len(VQ1),
-    Msgs = RequeuedMsgs ++ FreshMsgs,
-    lists:foldl(
-      fun (Cut, VQ2) -> test_variable_queue_fold(Cut, Msgs, VQ2) end,
-      VQ1, [0, 1, 2, Count div 2, Count - 1, Count, Count + 1, Count * 2]).
-
-test_variable_queue_fold(Cut, Msgs, VQ0) ->
-=======
-    {Count, PendingMsgs, RequeuedMsgs, FreshMsgs, VQ1} =
+    {PendingMsgs, RequeuedMsgs, FreshMsgs, VQ1} =
         variable_queue_with_holes(VQ0),
+    Count = rabbit_variable_queue:depth(VQ1),
     Msgs = lists:sort(PendingMsgs ++ RequeuedMsgs ++ FreshMsgs),
     lists:foldl(fun (Cut, VQ2) ->
                         test_variable_queue_fold(Cut, Msgs, PendingMsgs, VQ2)
@@ -2347,7 +2338,6 @@
                            Count - 1, Count, Count + 1, Count * 2]).
 
 test_variable_queue_fold(Cut, Msgs, PendingMsgs, VQ0) ->
->>>>>>> e65ed3d8
     {Acc, VQ1} = rabbit_variable_queue:fold(
                    fun (M, _, Pending, A) ->
                            MInt = msg2int(M),
@@ -2412,18 +2402,11 @@
     Depth = rabbit_variable_queue:depth(VQ8),
     Len = Depth - length(Subset3),
     Len = rabbit_variable_queue:len(VQ8),
-<<<<<<< HEAD
-    {(Seq -- Seq3), lists:seq(Count + 1, Count + 64), VQ8}.
+    {Seq3, Seq -- Seq3, lists:seq(Count + 1, Count + 64), VQ8}.
 
 test_variable_queue_requeue(VQ0) ->
-    {RequeuedMsgs, FreshMsgs, VQ1} = variable_queue_with_holes(VQ0),
-=======
-    {Depth, Seq3, Seq -- Seq3, lists:seq(Count + 1, Count + 64), VQ8}.
-
-test_variable_queue_requeue(VQ0) ->
-    {_, _PendingMsgs, RequeuedMsgs, FreshMsgs, VQ1} =
+    {_PendingMsgs, RequeuedMsgs, FreshMsgs, VQ1} =
         variable_queue_with_holes(VQ0),
->>>>>>> e65ed3d8
     Msgs =
         lists:zip(RequeuedMsgs,
                   lists:duplicate(length(RequeuedMsgs), true)) ++
