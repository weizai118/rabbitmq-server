--- conflicted
+++ resolved
@@ -355,44 +355,6 @@
     passed.
 
 %% Test that content frames don't exceed frame-max
-<<<<<<< HEAD
-test_content_framing(FrameMax, Fragments) ->
-    [Header | Frames] =
-        rabbit_binary_generator:build_simple_content_frames(
-          1,
-          #content{class_id = 0, properties_bin = <<>>,
-                   payload_fragments_rev = Fragments},
-          FrameMax),
-    % header is formatted correctly and the size is the total of the
-    % fragments
-    <<_FrameHeader:7/binary, _ClassAndWeight:4/binary,
-     BodySize:64/unsigned, _Rest/binary>> = list_to_binary(Header),
-    BodySize = size(list_to_binary(Fragments)),
-    false = lists:any(
-              fun (ContentFrame) ->
-                      FrameBinary = list_to_binary(ContentFrame),
-                      % assert
-                      <<_TypeAndChannel:3/binary,
-                       Size:32/unsigned,
-                       _Payload:Size/binary,
-                       16#CE>> = FrameBinary,
-                      size(FrameBinary) > FrameMax
-              end,
-              Frames),
-    passed.
-
-test_content_framing() ->
-    % no content
-    passed = test_content_framing(4096, []),
-    passed = test_content_framing(4096, [<<>>]),
-    % easily fit in one frame
-    passed = test_content_framing(4096,   [<<"Easy">>]),
-    % exactly one frame (empty frame = 8 bytes)
-    passed = test_content_framing(11, [<<"One">>]),
-    % more than one frame
-    passed = test_content_framing(20, [<<"into more than one frame">>,
-                                       <<"This will have to go">>]),
-=======
 test_content_framing(FrameMax, BodyBin) ->
     [Header | Frames] =
         rabbit_binary_generator:build_simple_content_frames(
@@ -427,7 +389,6 @@
     passed = test_content_framing(11, <<"One">>),
     %% more than one frame
     passed = test_content_framing(11, <<"More than one frame">>),
->>>>>>> 4ff838e7
     passed.
 
 test_topic_match(P, R) ->
@@ -837,6 +798,7 @@
 
     ok = rabbit_amqqueue:basic_consume(Q, true, Ch, undefined,
                                        <<"ctag">>, true, undefined),
+
     %% list queues
     ok = info_action(list_queues, rabbit_amqqueue:info_keys(), true),
 
