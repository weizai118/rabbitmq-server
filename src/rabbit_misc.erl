--- conflicted
+++ resolved
@@ -60,12 +60,9 @@
 -export([multi_call/2]).
 -export([os_cmd/1]).
 -export([gb_sets_difference/2]).
-<<<<<<< HEAD
--export([json_encode/1, json_decode/1, json_to_term/1, term_to_json/1]).
-=======
 -export([version/0]).
 -export([sequence_error/1]).
->>>>>>> fc08a0cd
+-export([json_encode/1, json_decode/1, json_to_term/1, term_to_json/1]).
 
 %% Horrible macro to use in guards
 -define(IS_BENIGN_EXIT(R),
@@ -223,16 +220,13 @@
         ([pid()], any()) -> {[{pid(), any()}], [{pid(), any()}]}).
 -spec(os_cmd/1 :: (string()) -> string()).
 -spec(gb_sets_difference/2 :: (gb_set(), gb_set()) -> gb_set()).
-<<<<<<< HEAD
+-spec(version/0 :: () -> string()).
+-spec(sequence_error/1 :: ([({'error', any()} | any())])
+                       -> {'error', any()} | any()).
 -spec(json_encode/1 :: (any()) -> {'ok', string()} | {'error', any()}).
 -spec(json_decode/1 :: (string()) -> {'ok', any()} | 'error').
 -spec(json_to_term/1 :: (any()) -> any()).
 -spec(term_to_json/1 :: (any()) -> any()).
-=======
--spec(version/0 :: () -> string()).
--spec(sequence_error/1 :: ([({'error', any()} | any())])
-                       -> {'error', any()} | any()).
->>>>>>> fc08a0cd
 
 -endif.
 
@@ -951,7 +945,14 @@
 gb_sets_difference(S1, S2) ->
     gb_sets:fold(fun gb_sets:delete_any/2, S1, S2).
 
-<<<<<<< HEAD
+version() ->
+    {ok, VSN} = application:get_key(rabbit, vsn),
+    VSN.
+
+sequence_error([T])                      -> T;
+sequence_error([{error, _} = Error | _]) -> Error;
+sequence_error([_ | Rest])               -> sequence_error(Rest).
+
 json_encode(Term) ->
     try
         {ok, mochijson2:encode(Term)}
@@ -985,13 +986,4 @@
     [term_to_json(I) || I <- L];
 term_to_json(V) when is_binary(V) orelse is_number(V) orelse V =:= null orelse
                      V =:= true orelse V =:= false ->
-    V.
-=======
-version() ->
-    {ok, VSN} = application:get_key(rabbit, vsn),
-    VSN.
-
-sequence_error([T])                      -> T;
-sequence_error([{error, _} = Error | _]) -> Error;
-sequence_error([_ | Rest])               -> sequence_error(Rest).
->>>>>>> fc08a0cd
+    V.