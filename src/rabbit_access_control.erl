--- conflicted
+++ resolved
@@ -98,45 +98,6 @@
 
 %%----------------------------------------------------------------------------
 
-<<<<<<< HEAD
-%% SASL PLAIN, as used by the Qpid Java client and our clients. Also,
-%% apparently, by OpenAMQ.
-check_login(<<"PLAIN">>, Response) ->
-    case re:run(Response, "\\0([^\\0]*)", [{capture, all_but_first, binary},
-                                           global]) of
-        {match, [[User],[Pass]]} ->
-            user_pass_login(User, Pass);
-        _ ->
-            rabbit_misc:protocol_error(
-              access_refused, "login refused, response ~p invalid",
-              [Response])
-    end;
-
-%% AMQPLAIN, as used by Qpid Python test suite. The 0-8 spec actually
-%% defines this as PLAIN, but in 0-9 that definition is gone, instead
-%% referring generically to "SASL security mechanism", i.e. the above.
-check_login(<<"AMQPLAIN">>, Response) ->
-    LoginTable = rabbit_binary_parser:parse_table(Response),
-    case {lists:keysearch(<<"LOGIN">>, 1, LoginTable),
-          lists:keysearch(<<"PASSWORD">>, 1, LoginTable)} of
-        {{value, {_, longstr, User}},
-         {value, {_, longstr, Pass}}} ->
-            user_pass_login(User, Pass);
-        _ ->
-            %% Is this an information leak?
-            rabbit_misc:protocol_error(
-              access_refused,
-              "AMQPPLAIN auth info ~w is missing LOGIN or PASSWORD field",
-              [LoginTable])
-    end;
-
-check_login(Mechanism, _Response) ->
-    rabbit_misc:protocol_error(
-      access_refused, "unsupported authentication mechanism '~s'",
-      [Mechanism]).
-
-=======
->>>>>>> 0ae56c9c
 user_pass_login(User, Pass) ->
     ?LOGDEBUG("Login with user ~p pass ~p~n", [User, Pass]),
     case check_user_pass_login(User, Pass) of
