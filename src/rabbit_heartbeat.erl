--- conflicted
+++ resolved
@@ -62,41 +62,22 @@
     %% the 'div 2' is there so that we don't end up waiting for nearly
     %% 2 * TimeoutSec before sending a heartbeat in the boundary case
     %% where the last message was sent just after a heartbeat.
-<<<<<<< HEAD
-    {ok, proc_lib:spawn_link(
-           fun () -> heartbeater({Sock, TimeoutSec * 1000 div 2, send_oct, 0,
-                                 fun () ->
-                                         catch rabbit_net:send(Sock, rabbit_binary_generator:build_heartbeat_frame()),
-                                         continue
-                                 end}, {0, 0})
-           end)}.
+    heartbeater(
+      {Sock, TimeoutSec * 1000 div 2, send_oct, 0,
+       fun () ->
+               catch rabbit_net:send(
+                       Sock, rabbit_binary_generator:build_heartbeat_frame()),
+               continue
+       end}).
 
 start_heartbeat_receiver(Parent, Sock, TimeoutSec) ->
     %% we check for incoming data every interval, and time out after
     %% two checks with no change. As a result we will time out between
     %% 2 and 3 intervals after the last data has been received.
-    {ok, proc_lib:spawn_link(
-           fun () -> heartbeater({Sock, TimeoutSec * 1000, recv_oct, 1,
-                                 fun () ->
-                                         Parent ! timeout,
-                                         stop
-                                 end}, {0, 0}) end)}.
-=======
-    Sender   = heartbeater({Sock, TimeoutSec * 1000 div 2, send_oct, 0,
-                            fun () ->
-                                    catch rabbit_net:send(Sock, rabbit_binary_generator:build_heartbeat_frame()),
-                                    continue
-                            end}, Parent),
-    %% we check for incoming data every interval, and time out after
-    %% two checks with no change. As a result we will time out between
-    %% 2 and 3 intervals after the last data has been received.
-    Receiver = heartbeater({Sock, TimeoutSec * 1000, recv_oct, 1,
-                            fun () ->
-                                    Parent ! timeout,
-                                    stop
-                            end}, Parent),
-    {Sender, Receiver}.
->>>>>>> f2e772f4
+    heartbeater({Sock, TimeoutSec * 1000, recv_oct, 1, fun () ->
+                                                               Parent ! timeout,
+                                                               stop
+                                                       end}).
 
 pause_monitor(none) ->
     ok;
@@ -112,14 +93,9 @@
 
 %%----------------------------------------------------------------------------
 
-<<<<<<< HEAD
-=======
-heartbeater(Params, Parent) ->
-    spawn_link(fun () -> heartbeater(Params, erlang:monitor(process, Parent),
-                                     {0, 0})
-               end).
+heartbeater(Params) ->
+    {ok, proc_lib:spawn_link(fun () -> heartbeater(Params, {0, 0}) end)}.
 
->>>>>>> f2e772f4
 heartbeater({Sock, TimeoutMillisec, StatName, Threshold, Handler} = Params,
             {StatVal, SameCount}) ->
     Recurse = fun (V) -> heartbeater(Params, V) end,
