ifeq ($(.DEFAULT_GOAL),)
# Define default goal to `all` because this file defines some targets
# before the inclusion of erlang.mk leading to the wrong target becoming
# the default.
.DEFAULT_GOAL = all
endif

# --------------------------------------------------------------------
# RabbitMQ components.
# --------------------------------------------------------------------

# For RabbitMQ repositories, we want to checkout branches which match
# the parent project. For instance, if the parent project is on a
# release tag, dependencies must be on the same release tag. If the
# parent project is on a topic branch, dependencies must be on the same
# topic branch or fallback to `stable` or `master` whichever was the
# base of the topic branch.

dep_amqp_client                       = git_rmq rabbitmq-erlang-client $(current_rmq_ref) $(base_rmq_ref) master
dep_rabbit                            = git_rmq rabbitmq-server $(current_rmq_ref) $(base_rmq_ref) master
dep_rabbit_common                     = git_rmq rabbitmq-common $(current_rmq_ref) $(base_rmq_ref) master
dep_rabbitmq_amqp1_0                  = git_rmq rabbitmq-amqp1.0 $(current_rmq_ref) $(base_rmq_ref) master
dep_rabbitmq_auth_backend_amqp        = git_rmq rabbitmq-auth-backend-amqp $(current_rmq_ref) $(base_rmq_ref) master
dep_rabbitmq_auth_backend_http        = git_rmq rabbitmq-auth-backend-http $(current_rmq_ref) $(base_rmq_ref) master
dep_rabbitmq_auth_backend_ldap        = git_rmq rabbitmq-auth-backend-ldap $(current_rmq_ref) $(base_rmq_ref) master
dep_rabbitmq_auth_mechanism_ssl       = git_rmq rabbitmq-auth-mechanism-ssl $(current_rmq_ref) $(base_rmq_ref) master
dep_rabbitmq_boot_steps_visualiser    = git_rmq rabbitmq-boot-steps-visualiser $(current_rmq_ref) $(base_rmq_ref) master
dep_rabbitmq_clusterer                = git_rmq rabbitmq-clusterer $(current_rmq_ref) $(base_rmq_ref) master
dep_rabbitmq_cli                      = git_rmq rabbitmq-cli $(current_rmq_ref) $(base_rmq_ref) master
dep_rabbitmq_codegen                  = git_rmq rabbitmq-codegen $(current_rmq_ref) $(base_rmq_ref) master
dep_rabbitmq_consistent_hash_exchange = git_rmq rabbitmq-consistent-hash-exchange $(current_rmq_ref) $(base_rmq_ref) master
dep_rabbitmq_ct_client_helpers        = git_rmq rabbitmq-ct-client-helpers $(current_rmq_ref) $(base_rmq_ref) master
dep_rabbitmq_ct_helpers               = git_rmq rabbitmq-ct-helpers $(current_rmq_ref) $(base_rmq_ref) master
dep_rabbitmq_delayed_message_exchange = git_rmq rabbitmq-delayed-message-exchange $(current_rmq_ref) $(base_rmq_ref) master
dep_rabbitmq_dotnet_client            = git_rmq rabbitmq-dotnet-client $(current_rmq_ref) $(base_rmq_ref) master
dep_rabbitmq_event_exchange           = git_rmq rabbitmq-event-exchange $(current_rmq_ref) $(base_rmq_ref) master
dep_rabbitmq_federation               = git_rmq rabbitmq-federation $(current_rmq_ref) $(base_rmq_ref) master
dep_rabbitmq_federation_management    = git_rmq rabbitmq-federation-management $(current_rmq_ref) $(base_rmq_ref) master
dep_rabbitmq_java_client              = git_rmq rabbitmq-java-client $(current_rmq_ref) $(base_rmq_ref) master
dep_rabbitmq_jms_client               = git_rmq rabbitmq-jms-client $(current_rmq_ref) $(base_rmq_ref) master
dep_rabbitmq_jms_topic_exchange       = git_rmq rabbitmq-jms-topic-exchange $(current_rmq_ref) $(base_rmq_ref) master
dep_rabbitmq_lvc                      = git_rmq rabbitmq-lvc-plugin $(current_rmq_ref) $(base_rmq_ref) master
dep_rabbitmq_management               = git_rmq rabbitmq-management $(current_rmq_ref) $(base_rmq_ref) master
dep_rabbitmq_management_agent         = git_rmq rabbitmq-management-agent $(current_rmq_ref) $(base_rmq_ref) master
dep_rabbitmq_management_exchange      = git_rmq rabbitmq-management-exchange $(current_rmq_ref) $(base_rmq_ref) master
dep_rabbitmq_management_themes        = git_rmq rabbitmq-management-themes $(current_rmq_ref) $(base_rmq_ref) master
dep_rabbitmq_management_visualiser    = git_rmq rabbitmq-management-visualiser $(current_rmq_ref) $(base_rmq_ref) master
dep_rabbitmq_message_timestamp        = git_rmq rabbitmq-message-timestamp $(current_rmq_ref) $(base_rmq_ref) master
dep_rabbitmq_metronome                = git_rmq rabbitmq-metronome $(current_rmq_ref) $(base_rmq_ref) master
dep_rabbitmq_mqtt                     = git_rmq rabbitmq-mqtt $(current_rmq_ref) $(base_rmq_ref) master
dep_rabbitmq_objc_client              = git_rmq rabbitmq-objc-client $(current_rmq_ref) $(base_rmq_ref) master
dep_rabbitmq_recent_history_exchange  = git_rmq rabbitmq-recent-history-exchange $(current_rmq_ref) $(base_rmq_ref) master
dep_rabbitmq_routing_node_stamp       = git_rmq rabbitmq-routing-node-stamp $(current_rmq_ref) $(base_rmq_ref) master
dep_rabbitmq_rtopic_exchange          = git_rmq rabbitmq-rtopic-exchange $(current_rmq_ref) $(base_rmq_ref) master
dep_rabbitmq_server_release           = git_rmq rabbitmq-server-release $(current_rmq_ref) $(base_rmq_ref) master
dep_rabbitmq_sharding                 = git_rmq rabbitmq-sharding $(current_rmq_ref) $(base_rmq_ref) master
dep_rabbitmq_shovel                   = git_rmq rabbitmq-shovel $(current_rmq_ref) $(base_rmq_ref) master
dep_rabbitmq_shovel_management        = git_rmq rabbitmq-shovel-management $(current_rmq_ref) $(base_rmq_ref) master
dep_rabbitmq_stomp                    = git_rmq rabbitmq-stomp $(current_rmq_ref) $(base_rmq_ref) master
dep_rabbitmq_toke                     = git_rmq rabbitmq-toke $(current_rmq_ref) $(base_rmq_ref) master
dep_rabbitmq_top                      = git_rmq rabbitmq-top $(current_rmq_ref) $(base_rmq_ref) master
dep_rabbitmq_tracing                  = git_rmq rabbitmq-tracing $(current_rmq_ref) $(base_rmq_ref) master
dep_rabbitmq_trust_store              = git_rmq rabbitmq-trust-store $(current_rmq_ref) $(base_rmq_ref) master
dep_rabbitmq_test                     = git_rmq rabbitmq-test $(current_rmq_ref) $(base_rmq_ref) master
dep_rabbitmq_web_dispatch             = git_rmq rabbitmq-web-dispatch $(current_rmq_ref) $(base_rmq_ref) master
dep_rabbitmq_web_stomp                = git_rmq rabbitmq-web-stomp $(current_rmq_ref) $(base_rmq_ref) master
dep_rabbitmq_web_stomp_examples       = git_rmq rabbitmq-web-stomp-examples $(current_rmq_ref) $(base_rmq_ref) master
dep_rabbitmq_web_mqtt                 = git_rmq rabbitmq-web-mqtt $(current_rmq_ref) $(base_rmq_ref) master
dep_rabbitmq_web_mqtt_examples        = git_rmq rabbitmq-web-mqtt-examples $(current_rmq_ref) $(base_rmq_ref) master
dep_rabbitmq_website                  = git_rmq rabbitmq-website $(current_rmq_ref) $(base_rmq_ref) live master
dep_sockjs                            = git_rmq sockjs-erlang $(current_rmq_ref) $(base_rmq_ref) master
dep_toke                              = git_rmq toke $(current_rmq_ref) $(base_rmq_ref) master

dep_rabbitmq_public_umbrella          = git_rmq rabbitmq-public-umbrella $(current_rmq_ref) $(base_rmq_ref) master

# Third-party dependencies version pinning.
#
# We do that in this file, which is copied in all projects, to ensure
# all projects use the same versions. It avoids conflicts and makes it
# possible to work with rabbitmq-public-umbrella.

<<<<<<< HEAD
dep_cowboy_commit = 1.0.3
dep_mochiweb = git git://github.com/basho/mochiweb.git v2.9.0p2
dep_ranch_commit = 1.2.1
=======
dep_cowboy_commit = 1.0.4
dep_mochiweb = git git://github.com/basho/mochiweb.git v2.9.0p2
dep_ranch_commit = 1.3.0
>>>>>>> c2160877
dep_webmachine_commit = 1.10.8p2

RABBITMQ_COMPONENTS = amqp_client \
		      rabbit \
		      rabbit_common \
		      rabbitmq_amqp1_0 \
		      rabbitmq_auth_backend_amqp \
		      rabbitmq_auth_backend_http \
		      rabbitmq_auth_backend_ldap \
		      rabbitmq_auth_mechanism_ssl \
		      rabbitmq_boot_steps_visualiser \
		      rabbitmq_clusterer \
		      rabbitmq_cli \
		      rabbitmq_codegen \
		      rabbitmq_consistent_hash_exchange \
		      rabbitmq_ct_client_helpers \
		      rabbitmq_ct_helpers \
		      rabbitmq_delayed_message_exchange \
		      rabbitmq_dotnet_client \
		      rabbitmq_event_exchange \
		      rabbitmq_federation \
		      rabbitmq_federation_management \
		      rabbitmq_java_client \
		      rabbitmq_jms_client \
		      rabbitmq_jms_topic_exchange \
		      rabbitmq_lvc \
		      rabbitmq_management \
		      rabbitmq_management_agent \
		      rabbitmq_management_exchange \
		      rabbitmq_management_themes \
		      rabbitmq_management_visualiser \
		      rabbitmq_message_timestamp \
		      rabbitmq_metronome \
		      rabbitmq_mqtt \
		      rabbitmq_objc_client \
		      rabbitmq_recent_history_exchange \
		      rabbitmq_routing_node_stamp \
		      rabbitmq_rtopic_exchange \
		      rabbitmq_server_release \
		      rabbitmq_sharding \
		      rabbitmq_shovel \
		      rabbitmq_shovel_management \
		      rabbitmq_stomp \
		      rabbitmq_toke \
		      rabbitmq_top \
		      rabbitmq_tracing \
		      rabbitmq_trust_store \
		      rabbitmq_web_dispatch \
		      rabbitmq_web_mqtt \
		      rabbitmq_web_mqtt_examples \
		      rabbitmq_web_stomp \
		      rabbitmq_web_stomp_examples \
		      rabbitmq_website

# Several components have a custom erlang.mk/build.config, mainly
# to disable eunit. Therefore, we can't use the top-level project's
# erlang.mk copy.
NO_AUTOPATCH += $(RABBITMQ_COMPONENTS)

ifeq ($(origin current_rmq_ref),undefined)
ifneq ($(wildcard .git),)
current_rmq_ref := $(shell (\
	ref=$$(git branch --list | awk '/^\* \(.*detached / {ref=$$0; sub(/.*detached [^ ]+ /, "", ref); sub(/\)$$/, "", ref); print ref; exit;} /^\* / {ref=$$0; sub(/^\* /, "", ref); print ref; exit}');\
	if test "$$(git rev-parse --short HEAD)" != "$$ref"; then echo "$$ref"; fi))
else
current_rmq_ref := master
endif
endif
export current_rmq_ref

ifeq ($(origin base_rmq_ref),undefined)
ifneq ($(wildcard .git),)
base_rmq_ref := $(shell \
	(git rev-parse --verify -q stable >/dev/null && \
	  git merge-base --is-ancestor $$(git merge-base master HEAD) stable && \
	  echo stable) || \
	echo master)
else
base_rmq_ref := master
endif
endif
export base_rmq_ref

# Repository URL selection.
#
# First, we infer other components' location from the current project
# repository URL, if it's a Git repository:
#   - We take the "origin" remote URL as the base
# - The current project name and repository name is replaced by the
#   target's properties:
#       eg. rabbitmq-common is replaced by rabbitmq-codegen
#       eg. rabbit_common is replaced by rabbitmq_codegen
#
# If cloning from this computed location fails, we fallback to RabbitMQ
# upstream which is GitHub.

# Maccro to transform eg. "rabbit_common" to "rabbitmq-common".
rmq_cmp_repo_name = $(word 2,$(dep_$(1)))

# Upstream URL for the current project.
RABBITMQ_COMPONENT_REPO_NAME := $(call rmq_cmp_repo_name,$(PROJECT))
RABBITMQ_UPSTREAM_FETCH_URL ?= https://github.com/rabbitmq/$(RABBITMQ_COMPONENT_REPO_NAME).git
RABBITMQ_UPSTREAM_PUSH_URL ?= git@github.com:rabbitmq/$(RABBITMQ_COMPONENT_REPO_NAME).git

# Current URL for the current project. If this is not a Git clone,
# default to the upstream Git repository.
ifneq ($(wildcard .git),)
git_origin_fetch_url := $(shell git config remote.origin.url)
git_origin_push_url := $(shell git config remote.origin.pushurl || git config remote.origin.url)
RABBITMQ_CURRENT_FETCH_URL ?= $(git_origin_fetch_url)
RABBITMQ_CURRENT_PUSH_URL ?= $(git_origin_push_url)
else
RABBITMQ_CURRENT_FETCH_URL ?= $(RABBITMQ_UPSTREAM_FETCH_URL)
RABBITMQ_CURRENT_PUSH_URL ?= $(RABBITMQ_UPSTREAM_PUSH_URL)
endif

# Macro to replace the following pattern:
#   1. /foo.git -> /bar.git
#   2. /foo     -> /bar
#   3. /foo/    -> /bar/
subst_repo_name = $(patsubst %/$(1)/%,%/$(2)/%,$(patsubst %/$(1),%/$(2),$(patsubst %/$(1).git,%/$(2).git,$(3))))

# Macro to replace both the project's name (eg. "rabbit_common") and
# repository name (eg. "rabbitmq-common") by the target's equivalent.
#
# This macro is kept on one line because we don't want whitespaces in
# the returned value, as it's used in $(dep_fetch_git_rmq) in a shell
# single-quoted string.
dep_rmq_repo = $(if $(dep_$(2)),$(call subst_repo_name,$(PROJECT),$(2),$(call subst_repo_name,$(RABBITMQ_COMPONENT_REPO_NAME),$(call rmq_cmp_repo_name,$(2)),$(1))),$(pkg_$(1)_repo))

dep_rmq_commits = $(if $(dep_$(1)),					\
		  $(wordlist 3,$(words $(dep_$(1))),$(dep_$(1))),	\
		  $(pkg_$(1)_commit))

define dep_fetch_git_rmq
	fetch_url1='$(call dep_rmq_repo,$(RABBITMQ_CURRENT_FETCH_URL),$(1))'; \
	fetch_url2='$(call dep_rmq_repo,$(RABBITMQ_UPSTREAM_FETCH_URL),$(1))'; \
	if test "$$$$fetch_url1" != '$(RABBITMQ_CURRENT_FETCH_URL)' && \
	 git clone -q -n -- "$$$$fetch_url1" $(DEPS_DIR)/$(call dep_name,$(1)); then \
	    fetch_url="$$$$fetch_url1"; \
	    push_url='$(call dep_rmq_repo,$(RABBITMQ_CURRENT_PUSH_URL),$(1))'; \
	elif git clone -q -n -- "$$$$fetch_url2" $(DEPS_DIR)/$(call dep_name,$(1)); then \
	    fetch_url="$$$$fetch_url2"; \
	    push_url='$(call dep_rmq_repo,$(RABBITMQ_UPSTREAM_PUSH_URL),$(1))'; \
	fi; \
	cd $(DEPS_DIR)/$(call dep_name,$(1)) && ( \
	$(foreach ref,$(call dep_rmq_commits,$(1)), \
	  git checkout -q $(ref) >/dev/null 2>&1 || \
	  ) \
	(echo "error: no valid pathspec among: $(call dep_rmq_commits,$(1))" \
	  1>&2 && false) ) && \
	(test "$$$$fetch_url" = "$$$$push_url" || \
	 git remote set-url --push origin "$$$$push_url")
endef

# --------------------------------------------------------------------
# Component distribution.
# --------------------------------------------------------------------

list-dist-deps::
	@:

prepare-dist::
	@:

# --------------------------------------------------------------------
# rabbitmq-components.mk checks.
# --------------------------------------------------------------------

# If this project is under the Umbrella project, we override $(DEPS_DIR)
# to point to the Umbrella's one. We also disable `make distclean` so
# $(DEPS_DIR) is not accidentally removed.

ifneq ($(wildcard ../../UMBRELLA.md),)
UNDER_UMBRELLA = 1
else ifneq ($(wildcard UMBRELLA.md),)
UNDER_UMBRELLA = 1
endif

ifeq ($(UNDER_UMBRELLA),1)
ifneq ($(PROJECT),rabbitmq_public_umbrella)
DEPS_DIR ?= $(abspath ..)
endif

ifneq ($(filter distclean distclean-deps,$(MAKECMDGOALS)),)
SKIP_DEPS = 1
endif
endif

UPSTREAM_RMQ_COMPONENTS_MK = $(DEPS_DIR)/rabbit_common/mk/rabbitmq-components.mk

check-rabbitmq-components.mk:
	$(verbose) cmp -s rabbitmq-components.mk \
		$(UPSTREAM_RMQ_COMPONENTS_MK) || \
		(echo "error: rabbitmq-components.mk must be updated!" 1>&2; \
		  false)

ifeq ($(PROJECT),rabbit_common)
rabbitmq-components-mk:
	@:
else
rabbitmq-components-mk:
	$(gen_verbose) cp -a $(UPSTREAM_RMQ_COMPONENTS_MK) .
ifeq ($(DO_COMMIT),yes)
	$(verbose) git diff --quiet rabbitmq-components.mk \
	|| git commit -m 'Update rabbitmq-components.mk' rabbitmq-components.mk
endif
endif<|MERGE_RESOLUTION|>--- conflicted
+++ resolved
@@ -79,15 +79,9 @@
 # all projects use the same versions. It avoids conflicts and makes it
 # possible to work with rabbitmq-public-umbrella.
 
-<<<<<<< HEAD
-dep_cowboy_commit = 1.0.3
-dep_mochiweb = git git://github.com/basho/mochiweb.git v2.9.0p2
-dep_ranch_commit = 1.2.1
-=======
 dep_cowboy_commit = 1.0.4
 dep_mochiweb = git git://github.com/basho/mochiweb.git v2.9.0p2
 dep_ranch_commit = 1.3.0
->>>>>>> c2160877
 dep_webmachine_commit = 1.10.8p2
 
 RABBITMQ_COMPONENTS = amqp_client \
