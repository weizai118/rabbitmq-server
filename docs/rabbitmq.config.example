--- conflicted
+++ resolved
@@ -38,19 +38,6 @@
    %%
    %% {handshake_timeout, 10000},
 
-<<<<<<< HEAD
-=======
-   %% Log levels in decreasing order of verbosity:
-   %%   * 'debug'
-   %%   * 'info'
-   %%   * 'warning'
-   %%   * 'error'
-   %%   * 'none'
-   %%  Defaults to '{connection, info}'
-   %%
-   %% {log_levels, [{channel, info}, {connection, info}, {federation, info}, {mirroring, info}]},
-
->>>>>>> 879d1837
    %% Set to 'true' to perform reverse DNS lookups when accepting a
    %% connection. Hostnames will then be shown instead of IP addresses
    %% in rabbitmqctl and the management plugin.
@@ -275,7 +262,7 @@
    %% `rss` is the default. Introduced in 3.6.11.
    %% See https://github.com/rabbitmq/rabbitmq-server/issues/1223 for background.
    %% {vm_memory_calculation_strategy, rss},
-   
+
    %% Interval (in milliseconds) at which we perform the check of the memory
    %% levels against the watermarks.
    %%
@@ -306,10 +293,6 @@
    %% Clustering
    %% =====================
    %%
-<<<<<<< HEAD
-=======
-   %% NB: Change these only if you understand what you are doing!
-   %%
 
    %% Queue master location strategy:
    %%   * <<"min-masters">>
@@ -336,7 +319,6 @@
    %% Additional server properties to announce to connecting clients.
    %%
    %% {server_properties, []},
->>>>>>> 879d1837
 
    %% How to respond to cluster partitions.
    %% See http://www.rabbitmq.com/partitions.html
@@ -376,18 +358,7 @@
    %%
    %% {collect_statistics_interval, 5000},
 
-<<<<<<< HEAD
-   %%
-   %% Misc/Advanced Options
-   %% =====================
-   %%
-   %% NB: Change these only if you understand what you are doing!
-   %%
-
-   %% Explicitly enable/disable hipe compilation.
-=======
    %% Enables vhosts tracing.
->>>>>>> 879d1837
    %%
    %% {trace_vhosts, []},
 
@@ -418,32 +389,6 @@
    %%
    %% {queue_index_embed_msgs_below, 4096},
 
-<<<<<<< HEAD
-   %% Whether or not to enable background periodic GC of all
-   %% Erlang processes in "waiting" state.
-   %%
-   %% Disabling background GC may reduce latency for client operations,
-   %% keeping it enabled may reduce median RAM usage.
-   %%
-   %% {background_gc_enabled, false},
-   %%
-   %% Target (desired) interval (in milliseconds) at which we run background GC.
-   %% The actual interval will vary depending on how long it takes to execute
-   %% the operation (can be higher than this interval). Values less than
-   %% 30000 milliseconds are not recommended.
-   %%
-   %% {background_gc_target_interval, 60000},
-
-   %% Whether or not to enable proxy protocol support.
-   %% Once enabled, clients cannot directly connect to the broker
-   %% anymore. They must connect through a load balancer that sends the
-   %% proxy protocol header to the broker at connection time.
-   %% This setting applies only to AMQP clients, other protocols
-   %% like MQTT or STOMP have their own setting to enable proxy protocol.
-   %% See the plugins documentation for more information.
-   %%
-   %% {proxy_protocol, false}
-=======
    %% Maximum number of queue index entries to keep in journal
    %% See http://www.rabbitmq.com/persistence-conf.html.
    %%
@@ -522,7 +467,6 @@
    %% node's memory consumption, in particular on boot.
    %%
    %% {fhc_read_buffering, false}
->>>>>>> 879d1837
 
   ]},
 
@@ -763,9 +707,11 @@
    %% TCP socket options.
    %% See http://www.rabbitmq.com/networking.html
    %%
-<<<<<<< HEAD
-   %% {tcp_listen_options, [{backlog,   128},
-   %%                       {nodelay,   true}]},
+   %% {tcp_listen_options, [
+   %%                         {backlog,   128},
+   %%                         {linger,        {true, 0}},
+   %%                         {exit_on_close, false}
+   %%                      ]},
 
    %% Whether or not to enable proxy protocol support.
    %% Once enabled, clients cannot directly connect to the broker
@@ -776,13 +722,6 @@
    %% See the plugins or broker documentation for more information.
    %%
    %% {proxy_protocol, false}
-=======
-   %% {tcp_listen_options, [
-   %%                         {backlog,   128},
-   %%                         {linger,        {true, 0}},
-   %%                         {exit_on_close, false}
-   %%                      ]},
->>>>>>> 879d1837
   ]},
 
  %% ----------------------------------------------------------------------------
